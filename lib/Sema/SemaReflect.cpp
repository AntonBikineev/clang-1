//===--- SemaReflect.cpp - Semantic Analysis for Reflection ---------------===//
//
//                     The LLVM Compiler Infrastructure
//
// This file is distributed under the University of Illinois Open Source
// License. See LICENSE.TXT for details.
//
//===----------------------------------------------------------------------===//
//
//  This file implements semantic analysis for C++ reflection.
//
//===----------------------------------------------------------------------===//

#include "TypeLocBuilder.h"
#include "clang/AST/ASTDiagnostic.h"
#include "clang/AST/ExprCXX.h"
#include "clang/Lex/Preprocessor.h"
#include "clang/Sema/Initialization.h"
#include "clang/Sema/SemaInternal.h"
#include "llvm/ADT/PointerSumType.h"

using namespace clang;
using namespace sema;

/// Used to encode the kind of entity reflected.
///
/// This value is packed into the low-order bits of each reflected pointer.
/// Because we stuff pointer values, all must be aligned at 2 bytes (which is
/// generally guaranteed).
enum ReflectionKind { RK_Decl = 1, RK_Type = 2, RK_Expr = 3 };

using ReflectionValue =
    llvm::PointerSumType<ReflectionKind,
                         llvm::PointerSumTypeMember<RK_Decl, Decl *>,
                         llvm::PointerSumTypeMember<RK_Type, Type *>,
                         llvm::PointerSumTypeMember<RK_Expr, Expr *>>;

using ReflectionPair = std::pair<ReflectionKind, void *>;

/// Returns a pair containing the reflection kind and AST node pointer.
static ReflectionPair ExplodeOpaqueValue(std::uintptr_t N) {
  // Look away. I'm totally breaking abstraction.
  using Helper = llvm::detail::PointerSumTypeHelper<
      ReflectionKind, llvm::PointerSumTypeMember<RK_Decl, Decl *>,
      llvm::PointerSumTypeMember<RK_Type, Type *>,
      llvm::PointerSumTypeMember<RK_Expr, Expr *>>;
  ReflectionKind K = (ReflectionKind)(N & Helper::TagMask);
  void *P = (void *)(N & Helper::PointerMask);
  return {K, P};
}

/// A wrapper around an exploded reflection pair. This simplifies certain
/// reflection tasks.
struct ReflectedConstruct {
  bool Valid;
  ReflectionPair P;

  ReflectedConstruct() 
    : Valid(false), P() { }
  
  ReflectedConstruct(std::uintptr_t V) 
    : Valid(true), P(ExplodeOpaqueValue(V)) { }

  /// Returns true if the reflection is valid.
  bool isValid() const { return Valid; }

  /// Returns true if the reflection is invalid.
  bool isInvalid() const { return !Valid; }

  /// Converts to true when the reflection is valid.
  explicit operator bool() const { return Valid; }

  /// Returns true if this is a declaration.
  bool isDeclaration() const { return P.first == RK_Decl; }
  
  /// Returns true if this is a type reflection.
  bool isType() const { return P.first == RK_Type; }

  /// Returns the reflected declaration or nullptr if not a declaration.
  Decl *getAsDeclaration() {
    return isDeclaration() ? (Decl *)P.second : nullptr;
  }

  /// Returns the reflected type or nullptr if not a type.
  Type *getAsType() {
    return isType() ? (Type *)P.second : nullptr;
  }
};

/// Diagnose a type reflection error and return a type error.
static ExprResult ValueReflectionError(Sema& SemaRef, Expr *E) {
  SemaRef.Diag(E->getLocStart(), diag::err_reflection_not_a_value)
    << E->getSourceRange();
  return ExprResult(true);
}

static ReflectedConstruct EvaluateReflection(Sema& S, Expr *E, QualType T) {
  CXXRecordDecl *Class = T->getAsCXXRecordDecl();
  assert(Class && "Not a class type");

  // If the type is a reflection...
  if (!isa<ClassTemplateSpecializationDecl>(Class)) {
    ValueReflectionError(S, E);
    return ReflectedConstruct();
  }
  ClassTemplateSpecializationDecl *Spec = 
    cast<ClassTemplateSpecializationDecl>(Class);

  // Make sure that this is actually a metaclass.
  DeclContext* Owner = Spec->getDeclContext();
  if (Owner->isInlineNamespace())
    Owner = Owner->getParent();
  if (!Owner->Equals(S.RequireCppxMetaNamespace(E->getLocStart()))) {
    S.Diag(E->getLocStart(), diag::err_not_a_reflection) << T;
    return ReflectedConstruct();
  }

  const TemplateArgumentList& Args = Spec->getTemplateArgs();
  if (Args.size() == 0) {
    ValueReflectionError(S, E);
    return ReflectedConstruct();
  }
  const TemplateArgument &Arg = Args.get(0);
  if (Arg.getKind() != TemplateArgument::Integral) {
    ValueReflectionError(S, E);
    return ReflectedConstruct();
  }
  
  // Decode the specialization argument.
  llvm::APSInt Data = Arg.getAsIntegral();
  return ReflectedConstruct(Data.getExtValue());
}

static ReflectedConstruct EvaluateReflection(Sema& S, Expr *E) {
  QualType T = S.Context.getCanonicalType(E->getType());
  CXXRecordDecl *Class = T->getAsCXXRecordDecl();
  if (!Class) {
    ValueReflectionError(S, E);
    return ReflectedConstruct();
  }
  return EvaluateReflection(S, E, T);
}

/// The expression \c $x returns an object describing the reflected entity \c x.
/// The type of that object depends on the type of the thing reflected.
///
/// The \p E argument is not null.
ExprResult Sema::ActOnCXXReflectExpr(SourceLocation OpLoc, Expr *E) {
  // Try to correct typos.
  if (isa<TypoExpr>(E)) {
    ExprResult Fixed = CorrectDelayedTyposInExpr(E);
    if (!Fixed.isUsable())
      return ExprError();
    E = Fixed.get();
  }

  // If the node is dependent, then preserve the expression until instantiation.
  if (E->isTypeDependent() || E->isValueDependent())
    return new (Context) ReflectionExpr(OpLoc, E, Context.DependentTy);

  if (OverloadExpr *Ovl = dyn_cast<OverloadExpr>(E)) {
    // FIXME: This should be okay. We should be able to provide a limited
    // interface to overloaded functions.
    return ExprError(Diag(OpLoc, diag::err_reflected_overload)
                     << Ovl->getSourceRange());
  }

  if (!isa<DeclRefExpr>(E))
    llvm_unreachable("Expression reflection not implemented");

  // Build the reflection expression.
  return BuildDeclReflection(OpLoc, cast<DeclRefExpr>(E)->getDecl());
}

/// \brief Build a reflection for the type wrapped by \p TSI.
ExprResult Sema::ActOnCXXReflectExpr(SourceLocation OpLoc,
                                     TypeSourceInfo *TSI) {
  QualType T = TSI->getType();

  // If the type is dependent, preserve the expression until instantiation.
  if (T->isDependentType())
    return new (Context) ReflectionExpr(OpLoc, TSI, Context.DependentTy);

  return BuildTypeReflection(OpLoc, T);
}

/// \brief Build a reflection for the type-id stored in \p D.
ExprResult Sema::ActOnCXXReflectExpr(SourceLocation OpLoc, Declarator &D) {
  return ActOnCXXReflectExpr(OpLoc, GetTypeForDeclarator(D, CurScope));
}

/// Try to construct a reflection for the declaration named by \p II.
///
/// This will reflect:
///
///   - id-expressions whose unqualified-id is an identifier
///   - type-names that are identifiers, and
///   - namespace-names
///
// TODO: Handle ambiguous and overloaded lookups.
ExprResult Sema::ActOnCXXReflectExpr(SourceLocation OpLoc, CXXScopeSpec &SS,
                                     IdentifierInfo *II, SourceLocation IdLoc) {
  // Perform any declaration having the given name.
  LookupResult R(*this, II, OpLoc, LookupAnyName);
  LookupParsedName(R, CurScope, &SS);
  if (!R.isSingleResult())
    // FIXME: This doesn't give the best errors in case of e.g., finding
    // an overload (although we should handle that).
    return ExprError();

  Decl *D = R.getAsSingle<Decl>();
  if (!D)
    return ExprError();

  // If the declaration is a template parameter, defer until instantiation.
  //
  // FIXME: This needs to be adapted for non-type and template template
  // parameters also. Most likely, we need to allow ReflectExprs to contain
  // declarations in addition to expressions and types.
  if (TypeDecl *TD = dyn_cast<TypeDecl>(D)) {
    QualType T = Context.getTypeDeclType(TD); // The reflected type.
    QualType R = T; // The result type of the expression.

    // If this refers to a metaclass specifier, then pretend that it's
    // dependent so we don't substitute too early.
    //
    // FIXME: This is a hack. It would be better if we always returned an
    // ReflectionExpr and then packed that will all of the evaluation
    // information needed for later.
    //
    // FIXME: This even hackier since we're adjusting the qualified type to
    // avoid a more principled check for metaclassiness later on.
    if (CXXRecordDecl *Class = dyn_cast<CXXRecordDecl>(TD)) {
      if (Class->isInjectedClassName()) {
        Class = dyn_cast<CXXRecordDecl>(Class->getDeclContext());
        T = Context.getRecordType(Class); // Point at the actual type.
      }
      if (dyn_cast<MetaclassDecl>(Class->getDeclContext()))
        R = Context.DependentTy;
    }

    // If the return type is dependent, don't evaluate too early.
    if (R->isDependentType()) {
      TypeSourceInfo *TSI = Context.getTrivialTypeSourceInfo(T);
      return new (Context) ReflectionExpr(OpLoc, TSI, Context.DependentTy);
    }
  }

  // If we have a value declaration of dependent type, then make a dependent
  // decl-ref expression to be resolved later.
  if (ValueDecl *VD = dyn_cast<ValueDecl>(D)) {
    QualType T = VD->getType();
    if (T->isDependentType()) {
      Expr *E = new (Context)
          DeclRefExpr(VD, false, Context.DependentTy, VK_LValue, OpLoc);
      return new (Context) ReflectionExpr(OpLoc, E, Context.DependentTy);
    }
  }

  return BuildDeclReflection(OpLoc, D);
}

/// Update the reflection expression with by indicating that it is in fact
<<<<<<< HEAD
/// a \c reflexpr expression.
ExprResult Sema::ActOnCXXReflexprExpr(Expr *E, SourceLocation LParenLoc,
=======
/// a reflexpr expression.
ExprResult Sema::ActOnCXXReflexprExpr(Expr *E, 
                                      SourceLocation LParenLoc, 
>>>>>>> 34036193
                                      SourceLocation RParenLoc) {
  assert(isa<ReflectionExpr>(E));
  ReflectionExpr *RE = cast<ReflectionExpr>(E);
  RE->setParenLocs(LParenLoc, RParenLoc);
  return E;
}

<<<<<<< HEAD
/// Diagnose a type reflection error and return a type error.
static ExprResult ValueReflectionError(Sema &SemaRef, Expr *E) {
  SemaRef.Diag(E->getLocStart(), diag::err_reflection_not_a_value)
      << E->getSourceRange();
  return ExprResult(true);
}

/// Construct a \c declname expression.
/// 
/// For non-type-dependent \p E, this actually builds a DeclRefExpr referring to
/// the name of the computed declaration.
///
// FIXME: If E computes a type, what should I do? Probably return.
ExprResult Sema::ActOnDeclnameExpression(Expr *E, SourceLocation KWLoc,
                                         SourceLocation LParenLoc,
                                         SourceLocation RParenLoc) {
  // FIXME: This needs to be an actual expression.
  if (E->isTypeDependent())
    llvm_unreachable("Dependent declname expression");
=======
static bool AppendStringValue(Sema& S, llvm::raw_ostream& OS, 
                              const APValue& Val) {
  // Extracting the string valkue from the LValue.
  //
  // FIXME: We probably want something like EvaluateAsString in the Expr class.
  APValue::LValueBase Base = Val.getLValueBase();
  if (Base.is<const Expr *>()) {
    const Expr *BaseExpr = Base.get<const Expr *>();
    assert(isa<StringLiteral>(BaseExpr) && "Not a stirng literal");
    const StringLiteral *Str = cast<StringLiteral>(BaseExpr);
    OS << Str->getString();
  } else {
    llvm_unreachable("Use of string variable not implemented");
    // const ValueDecl *D = Base.get<const ValueDecl *>();
    // return Error(E->getMessage());
  }
  return false;
}


static bool AppendCharacterArray(Sema& S, llvm::raw_ostream &OS, Expr *E, 
                                 QualType T) {
  assert(T->isArrayType() && "Not an array type");
  const ArrayType *ArrayTy = cast<ArrayType>(T.getTypePtr());

  // Check that the type is 'const char[N]' or 'char[N]'.
  QualType ElemTy = ArrayTy->getElementType();
  if (!ElemTy->isCharType()) {
    S.Diag(E->getLocStart(), diag::err_declname_invalid_operand_type) << T;
    return true;
  }

  // Evaluate the expression.
  Expr::EvalResult Result;
  if (!E->EvaluateAsLValue(Result, S.Context)) {
    // FIXME: Include notes in the diagnostics.
    S.Diag(E->getLocStart(), diag::err_expr_not_ice) << 1;
    return true;
  }

  return AppendStringValue(S, OS, Result.Val);
}

static bool AppendCharacterPointer(Sema& S, llvm::raw_ostream &OS, Expr *E, 
                                   QualType T) {
  assert(T->isPointerType() && "Not a pointer type");
  const PointerType* PtrTy = cast<PointerType>(T.getTypePtr());

  // Check for 'const char*'.
  QualType ElemTy = PtrTy->getPointeeType();
  if (!ElemTy->isCharType() || !ElemTy.isConstQualified()) {
    S.Diag(E->getLocStart(), diag::err_declname_invalid_operand_type) << T;
    return true;
  }

  // Try evaluating the expression as an rvalue and then extract the result.
  Expr::EvalResult Result;
  if (!E->EvaluateAsRValue(Result, S.Context)) {
    // FIXME: This is not the right error.
    S.Diag(E->getLocStart(), diag::err_expr_not_ice) << 1;
    return true;
  }

  return AppendStringValue(S, OS, Result.Val);
}

static bool AppendInteger(Sema& S, llvm::raw_ostream &OS, Expr *E, QualType T) {
  llvm::APSInt N;
  if (!E->EvaluateAsInt(N, S.Context)) {
    S.Diag(E->getLocStart(), diag::err_expr_not_ice) << 1;
    return true;
  }
  OS << N;
  return false;
}

static bool
AppendReflection(Sema& S, llvm::raw_ostream &OS, Expr *E, QualType T) {
  ReflectedConstruct RC = EvaluateReflection(S, E, T);
  if (Decl *D = RC.getAsDeclaration()) {
    // If this is a named declaration, append its identifier.
    if (!isa<NamedDecl>(D)) {
      // FIXME: Improve diagnostics.
      S.Diag(E->getLocStart(), diag::err_reflection_not_named);
      return true;
    }
    NamedDecl *ND = cast<NamedDecl>(D);

    // FIXME: What if D has a special name? For example operator==?
    // What would we append in that case?
    DeclarationName Name = ND->getDeclName();
    if (!Name.isIdentifier()) {
      S.Diag(E->getLocStart(), diag::err_declname_not_an_identifer) << Name;
      return true;
    }
    
    OS << ND->getName();
  } else if (Type *T = RC.getAsType()) {
    // If this is a class type, append its identifier.
    if (auto *RC = T->getAsCXXRecordDecl())
      OS << RC->getName();
    else {
      S.Diag(E->getLocStart(), diag::err_declname_not_an_identifer) 
        << QualType(T, 0);
      return true;
    }
  } else {
    // This isn't supported yet.
    llvm_unreachable("Expression reflection");
  }
  return false;
}

/// Constructs a new identifier from the expressions in Parts.
///
/// FIXME: This currently initializes Result as an identifier. It would
/// probably be better to build a new IdKind to represent the concatenation.
/// Maybe... this is still resolved as a normal identifier.
bool Sema::BuildDeclnameId(SmallVectorImpl<Expr *>& Parts, 
                           UnqualifiedId& Result,
                           SourceLocation KWLoc,
                           SourceLocation LParenLoc, 
                           SourceLocation RParenLoc) {
  SmallString<256> Buf;
  llvm::raw_svector_ostream OS(Buf);

  for (std::size_t I = 0; I < Parts.size(); ++I) {
    Expr *E = Parts[I];

    // FIXME: This needs to be an actual expression.
    if (E->isTypeDependent())
      llvm_unreachable("Dependent declname expression");

    // Get the type of the reflection.
    QualType T = E->getType();
    if (AutoType *D = T->getContainedAutoType()) {
      T = D->getDeducedType();
      if (!T.getTypePtr())
        llvm_unreachable("Undeduced value reflection");
    }
    T = Context.getCanonicalType(T);
>>>>>>> 34036193

    SourceLocation ExprLoc = E->getLocStart();

    // Evaluate the sub-expression (depending on type) in order to compute
    // a string part that will constitute a declaration name.
    if (T->isConstantArrayType()) {
      AppendCharacterArray(*this, OS, E, T);
    }
    else if (T->isPointerType()) {
      AppendCharacterPointer(*this, OS, E, T);
    }
    else if (T->isIntegerType()) {
      if (I == 0) {
        // An identifier cannot start with an integer value.
        Diag(ExprLoc, diag::err_declname_with_integer_prefix);
        return true;
      }
      AppendInteger(*this, OS, E, T);
    }
    else if (T->isRecordType()) {
      AppendReflection(*this, OS, E, T);
    }
    else {
      Diag(ExprLoc, diag::err_declname_invalid_operand_type) << T;
      return true;
    }
  }

<<<<<<< HEAD
  // Unpack information from the expression.
  CXXRecordDecl *Class = T->getAsCXXRecordDecl();
  if (!Class)
    return ValueReflectionError(*this, E);
  if (!Class && !isa<ClassTemplateSpecializationDecl>(Class))
    return ValueReflectionError(*this, E);
  ClassTemplateSpecializationDecl *Spec =
      cast<ClassTemplateSpecializationDecl>(Class);
  // FIXME: We should verify that this Class actually a meta class
  // object so that we aren't arbitrarily converting integers into
  // addresses (no bueno).
  const TemplateArgumentList &Args = Spec->getTemplateArgs();
  if (Args.size() == 0)
    return ValueReflectionError(*this, E);
  const TemplateArgument &Arg = Args.get(0);
  if (Arg.getKind() != TemplateArgument::Integral)
    return ValueReflectionError(*this, E);

  // Decode the specialization argument as a type.
  llvm::APSInt Data = Arg.getAsIntegral();
  std::pair<ReflectionKind, void *> Info =
      ExplodeOpaqueValue(Data.getExtValue());

  // FIXME: What should we do if the reflection refers to a type? This is
  // probably for expressions that compute temporaries:
  //
  //    declname($x.type()) {a, b, c}
  //
  // The best answer is probably to return declname expression object referring
  // to the computed type, and then unpack its meaning as a postfix expression
  // later on.
  if (Info.first != RK_Decl)
    return ValueReflectionError(*this, E);

  // Try to build a reference to a value declaration.
  Decl *D = (Decl *)Info.second;
  if (!isa<ValueDecl>(D))
    return ValueReflectionError(*this, E);
  ValueDecl *VD = cast<ValueDecl>(D);
  DeclRefExpr *DRE = new (Context)
      DeclRefExpr(VD, false, VD->getType(), VK_LValue, E->getLocStart());
  MarkDeclRefReferenced(DRE);
  return DRE;
=======
  IdentifierInfo *II = &PP.getIdentifierTable().get(Buf);
  Result.setIdentifier(II, KWLoc);
  return false;
}

ExprResult Sema::ActOnHasNameExpr(SourceLocation KWLoc, Expr *E, 
                                  UnqualifiedId & I, SourceLocation RParenLoc) {
  ReflectedConstruct RC = EvaluateReflection(*this, E);
  if (!RC)
    return ExprError();
  
  DeclarationName N1;
  if (Decl *D = RC.getAsDeclaration()) {
    // Get the declration name.
    if (!isa<NamedDecl>(D)) {
      Diag(E->getLocStart(), diag::err_reflection_not_named);
      return ExprError();
    }
    NamedDecl *ND = cast<NamedDecl>(D);
    N1 = ND->getDeclName();
  } else if (Type *T = RC.getAsType()) {
    // Only get the declaration name for classes.
    //
    // FIXME: Why only classes?
    if (!T->isRecordType()) {
      Diag(E->getLocStart(), diag::err_declname_not_an_identifer) 
        << QualType(T, 0);
      return ExprError();
    }
    CXXRecordDecl *C = T->getAsCXXRecordDecl();
    N1 = C->getDeclName();
  }

  DeclarationName N2 = GetNameFromUnqualifiedId(I).getName();

  if (N1 == N2)
    llvm::outs() << "TRUE\n";
  else
    llvm::outs() << "FALSE\n";

  // Build a declaration name form I.


  return ExprError();
>>>>>>> 34036193
}


/// Returns the name of the class we're going to instantiate.
///
// TODO: Add templates and... other stuff?
// TODO: Do we want a more precise set of types for these things?
static char const *GetReflectionClass(Decl *D) {
  switch (D->getKind()) {
  case Decl::CXXConstructor:
  case Decl::CXXConversion:
  case Decl::CXXDestructor:
  case Decl::CXXMethod:
    // All non-static member functions are simply methods. But static
    // member functions are functions.
    return cast<CXXMethodDecl>(D)->isStatic() ? "function" : "method";
  case Decl::EnumConstant:
    return "enumerator";
  case Decl::Field:
    return "field";
  case Decl::Function:
    return "function";
  case Decl::Namespace:
    return "ns";
  case Decl::ParmVar:
    return "parameter";
  case Decl::TranslationUnit:
    return "tu";
  case Decl::Var:
    return "variable";
  case Decl::Constexpr:
  case Decl::AccessSpec:
    // Return a placeholder for a declaration. These shouldn't be exposed in
    // the AST, but it's difficult to suppress (we'd have to filter the tuple
    // accessors). For now, push this responsibility onto the library.
    return "internal";
  default:
    break;
  }
  llvm_unreachable("Unhandled declaration in reflection");
}

/// \brief Return an expression whose type reflects the given node.
ExprResult Sema::BuildDeclReflection(SourceLocation Loc, Decl *D) {
  assert(!isa<MetaclassDecl>(D) && "Reflection of a metaclass");

  // References to a metaclass should refer to the underlying class.
  // FIXME: Handle this above.
  if (auto *MD = dyn_cast<MetaclassDecl>(D))
    D = MD->getDefinition();

  // Use BuildTypeReflection for type declarations.
  if (TagDecl *TD = dyn_cast<TagDecl>(D))
    return BuildTypeReflection(Loc, Context.getTagDeclType(TD));

  // Get the template name for the instantiation.
  char const *Name = GetReflectionClass(D);
  ClassTemplateDecl *Temp = RequireReflectionType(Loc, Name);
  if (!Temp)
    return ExprError();
  TemplateName TempName(Temp);

  // Get the reflected value for D.
  ReflectionValue RV = ReflectionValue::create<RK_Decl>(D);

  // Build a template specialization, instantiate it, and then complete it.
  QualType IntPtrTy = Context.getIntPtrType();
  llvm::APSInt IntPtrVal = Context.MakeIntValue(RV.getOpaqueValue(), IntPtrTy);
  TemplateArgument Arg(Context, IntPtrVal, IntPtrTy);
  // FIXME: WE Probably want to create a TemplateArgumentLocInfo with an
  // expression just in case this somehow fails to be a valid template
  // argument.
  TemplateArgumentLoc ArgLoc(Arg, TemplateArgumentLocInfo());
  TemplateArgumentListInfo TempArgs(Loc, Loc);
  TempArgs.addArgument(ArgLoc);
  QualType TempType = CheckTemplateIdType(TempName, Loc, TempArgs);

  if (RequireCompleteType(Loc, TempType, diag::err_incomplete_type))
    return ExprError();

  // Produce a value-initialized temporary of the required type.
  SmallVector<Expr *, 1> Args;
  InitializedEntity Entity = InitializedEntity::InitializeTemporary(TempType);
  InitializationKind Kind = InitializationKind::CreateValue(Loc, Loc, Loc);
  InitializationSequence InitSeq(*this, Entity, Kind, Args);
  return InitSeq.Perform(*this, Entity, Kind, Args);
}

/// Returns the reflection class name for the type \p T.
///
// TODO: Actually populate this table.
static char const *GetReflectionClass(QualType T) {
  T = T.getCanonicalType();
  switch (T->getTypeClass()) {
  case Type::Record:
    if (T->isUnionType())
      return "union_type";
    return "class_type";
  case Type::Enum:
    return "enum_type";
  default:
    return "type"; // FIXME: Wrong! We should have a class for each type.
  }
}

/// \brief Return an expression whose type reflects the given node.
///
// TODO: Accommodate cv-qualifiers somehow. Perhaps add them as template
// parameters a la:
//
//    template<reflection_t X, bool C, bool V>
//    struct type { ... };
//
// Note that we would need a few alternative traits to combine cv information
// in order to accurately get the type name. I also suspect that we'll need
// noexcept information for function types, and possibly more state flags
// for other types beyond this. Same idea. X is always the value type.
// Additional flags can be added as extensions.
//
// TODO: There's a lot of duplication between this and the BuildDeclReflection
// function above. Surely we can simplify.
ExprResult Sema::BuildTypeReflection(SourceLocation Loc, QualType QT) {
  // See through elaborated and deduced types.
  if (const ElaboratedType *Elab = QT->getAs<ElaboratedType>()) {
    QT = Elab->getNamedType();
  } else if (const AutoType *Auto = QT->getAs<AutoType>()) {
    assert(Auto->isDeduced() && "Reflection of non-deduced type");
    QT = Auto->getDeducedType();
  }

  // Get the wrapper type.
  char const *Name = GetReflectionClass(QT);
  ClassTemplateDecl *Temp = RequireReflectionType(Loc, Name);
  if (!Temp)
    return ExprError();
  TemplateName TempName(Temp);

  Type *T = const_cast<Type *>(QT.getTypePtr());
  ReflectionValue RV = ReflectionValue::create<RK_Type>(T);

  // Build a template specialization, instantiate it, and then complete it.
  QualType IntPtrTy = Context.getIntPtrType();
  llvm::APSInt IntPtrVal = Context.MakeIntValue(RV.getOpaqueValue(), IntPtrTy);
  TemplateArgument Arg(Context, IntPtrVal, IntPtrTy);
  TemplateArgumentLoc ArgLoc(Arg, TemplateArgumentLocInfo());
  TemplateArgumentListInfo TempArgs(Loc, Loc);
  TempArgs.addArgument(ArgLoc);
  QualType TempType = CheckTemplateIdType(TempName, Loc, TempArgs);

  if (RequireCompleteType(Loc, TempType, diag::err_incomplete_type))
    return ExprError();

  // Produce a value-initialized temporary of the required type.
  SmallVector<Expr *, 1> Args;
  InitializedEntity Entity = InitializedEntity::InitializeTemporary(TempType);
  InitializationKind Kind = InitializationKind::CreateValue(Loc, Loc, Loc);
  InitializationSequence InitSeq(*this, Entity, Kind, Args);
  return InitSeq.Perform(*this, Entity, Kind, Args);
}

/// \brief Returns the cppx namespace if a suitable header has been included.
/// If not, a diagnostic is emitted, and \c nullptr is returned.
///
// TODO: We should probably cache this the same way that we do
// with typeid (see CXXTypeInfoDecl in Sema.h).
NamespaceDecl *Sema::RequireCppxNamespace(SourceLocation Loc) {
  IdentifierInfo *CppxII = &PP.getIdentifierTable().get("cppx");
  LookupResult R(*this, CppxII, Loc, LookupNamespaceName);
  LookupQualifiedName(R, Context.getTranslationUnitDecl());
  if (!R.isSingleResult()) {
    Diag(Loc, diag::err_need_header_before_dollar);
    return nullptr;
  }
  NamespaceDecl *Cppx = R.getAsSingle<NamespaceDecl>();
  assert(Cppx && "cppx is not a namespace");
  return Cppx;
}

/// \brief Same as RequireCppxNamespace, but requires cppx::meta.
NamespaceDecl *Sema::RequireCppxMetaNamespace(SourceLocation Loc) {
  NamespaceDecl *Cppx = RequireCppxNamespace(Loc);
  if (!Cppx)
    return nullptr;

  // Get the cppx::meta namespace.
  IdentifierInfo *MetaII = &PP.getIdentifierTable().get("meta");
  LookupResult R(*this, MetaII, Loc, LookupNamespaceName);
  LookupQualifiedName(R, Cppx);
  if (!R.isSingleResult()) {
    Diag(Loc, diag::err_need_header_before_dollar);
    return nullptr;
  }
  NamespaceDecl *Meta = R.getAsSingle<NamespaceDecl>();
  assert(Meta && "cppx::meta is not a namespace");
  return Meta;
}

/// \brief Returns the class with the given name in the
/// std::[experimental::]meta namespace.
/// 
/// If no such class can be found, a diagnostic is emitted, and \c nullptr
/// returned.
///
// TODO: Cache these types so we don't keep doing lookup. In on the first
// lookup, cache the names of ALL meta types so that we can easily check
// for appropriate arguments in the reflection traits.
ClassTemplateDecl *Sema::RequireReflectionType(SourceLocation Loc,
                                               char const *Name) {
  NamespaceDecl *Meta = RequireCppxMetaNamespace(Loc);
  if (!Meta)
    return nullptr;

  // Get the corresponding reflection class.
  IdentifierInfo *TypeII = &PP.getIdentifierTable().get(Name);
  LookupResult R(*this, TypeII, SourceLocation(), LookupAnyName);
  LookupQualifiedName(R, Meta);
  ClassTemplateDecl *Decl = R.getAsSingle<ClassTemplateDecl>();
  if (!Decl) {
    Diag(Loc, diag::err_need_header_before_dollar);
    return nullptr;
  }
  return Decl;
}

/// Information supporting reflection operations.
///
// TODO: Move all of the functions below into this class since it provides
// the context for their evaluation.
struct Reflector {
  Sema &S;
  SourceLocation KWLoc;
  SourceLocation RParenLoc;
  ArrayRef<Expr *> Args;
  ArrayRef<llvm::APSInt> Vals;

  ExprResult Reflect(ReflectionTrait RT, Decl *D);
  ExprResult Reflect(ReflectionTrait RT, Type *T);

  // General entity properties.
  ExprResult ReflectName(Decl *D);
  ExprResult ReflectName(Type *D);
  ExprResult ReflectQualifiedName(Decl *D);
  ExprResult ReflectQualifiedName(Type *D);
  ExprResult ReflectDeclarationContext(Decl *D);
  ExprResult ReflectDeclarationContext(Type *T);
  ExprResult ReflectLexicalContext(Decl *D);
  ExprResult ReflectLexicalContext(Type *T);

  ExprResult ReflectTraits(Decl *D);
  ExprResult ReflectTraits(Type *T);

  ExprResult ReflectPointer(Decl *D);
  ExprResult ReflectValue(Decl *D);
  ExprResult ReflectType(Decl *D);

  ExprResult ReflectNumParameters(Decl *D);
  ExprResult ReflectParameter(Decl *D, const llvm::APSInt &N);

  template <typename I>
  ExprResult GetNumMembers(I First, I Limit);

  template <typename I>
  ExprResult GetMember(const llvm::APSInt &N, I First, I Limit);

  ExprResult ReflectNumMembers(Decl *);
  ExprResult ReflectMember(Decl *, const llvm::APSInt &N);
  ExprResult ReflectNumMembers(Type *);
  ExprResult ReflectMember(Type *, const llvm::APSInt &N);
};

/// Returns \c true if \p RTK is a reflection trait that would modify a property
/// of a declaration.
static inline bool IsModificationTrait(ReflectionTrait RTK) {
  return RTK >= BRT_ModifyAccess;
}

static bool CheckReflectionArgs(Sema &SemaRef, ArrayRef<Expr *> Args,
                                SmallVectorImpl<llvm::APSInt> &Vals) {
  // Ensure that each operand has integral type.
  for (unsigned i = 0; i < Args.size(); ++i) {
    Expr *E = Args[i];
    if (!E->getType()->isIntegerType()) {
      SemaRef.Diag(E->getLocStart(), diag::err_expr_not_ice) << 1;
      return false;
    }
  }

  // Evaluate all of the operands ahead of time. Note that trait arity is
  // checked at parse time.
  Vals.resize(Args.size());
  for (unsigned i = 0; i < Args.size(); ++i) {
    Expr *E = Args[i];
    // FIXME: Emit the right diagnostics.
    if (!E->EvaluateAsInt(Vals[i], SemaRef.Context)) {
      SemaRef.Diag(E->getLocStart(), diag::err_expr_not_ice) << 1;
      return false;
    }
  }
  return true;
}

ExprResult Sema::ActOnReflectionTrait(SourceLocation KWLoc,
                                      ReflectionTrait Kind,
                                      ArrayRef<Expr *> Args,
                                      SourceLocation RParenLoc) {
  // If any arguments are dependent, then the result is a dependent
  // expression.
  //
  // TODO: What if a argument is type dependent?
  for (unsigned i = 0; i < Args.size(); ++i) {
    if (Args[i]->isValueDependent()) {
      QualType Ty = Context.DependentTy;
      return new (Context) ReflectionTraitExpr(Context, Kind, Ty, Args,
                                               APValue(), KWLoc, RParenLoc);
    }
  }

  // Modifications are preserved until constexpr evaluation. These expressions
  // have type void.
  if (IsModificationTrait(Kind))
    return new (Context) ReflectionTraitExpr(Context, Kind, Context.VoidTy,
                                             Args, APValue(), KWLoc, RParenLoc);

  // Get the integer values from the trait arguments.
  SmallVector<llvm::APSInt, 2> Vals;
  if (!CheckReflectionArgs(*this, Args, Vals))
    return ExprError();

  // FIXME: Verify that this is actually a reflected node.
  std::pair<ReflectionKind, void *> Info =
      ExplodeOpaqueValue(Vals[0].getExtValue());

  Reflector R = {*this, KWLoc, RParenLoc, Args, Vals};
  if (Info.first == RK_Decl)
    return R.Reflect(Kind, (Decl *)Info.second);
  if (Info.first == RK_Type)
    return R.Reflect(Kind, (Type *)Info.second);

  llvm_unreachable("Unhandled reflection kind");
}

/// Returns a string literal that has the given name.
static ExprResult MakeString(ASTContext &C, const std::string &Str) {
  llvm::APSInt Size = C.MakeIntValue(Str.size() + 1, C.getSizeType());
  QualType Elem = C.getConstType(C.CharTy);
  QualType Type = C.getConstantArrayType(Elem, Size, ArrayType::Normal, 0);
  return StringLiteral::Create(C, Str, StringLiteral::Ascii, false, Type,
                               SourceLocation());
}

ExprResult Reflector::Reflect(ReflectionTrait RT, Decl *D) {
  switch (RT) {
  default:
    break;
  case URT_ReflectPrint: {
    PrintingPolicy PP = S.getASTContext().getPrintingPolicy();
    PP.TerseOutput = false;
    D->print(llvm::errs(), PP);
    llvm::errs() << '\n';
    return ExprResult();
  }
  case URT_ReflectName:
    return ReflectName(D);
  case URT_ReflectQualifiedName:
    return ReflectQualifiedName(D);
  case URT_ReflectDeclarationContext:
    return ReflectDeclarationContext(D);
  case URT_ReflectLexicalContext:
    return ReflectLexicalContext(D);
  case URT_ReflectTraits:
    return ReflectTraits(D);
  case URT_ReflectPointer:
    return ReflectPointer(D);
  case URT_ReflectValue:
    return ReflectValue(D);
  case URT_ReflectType:
    return ReflectType(D);
  case URT_ReflectNumParameters:
    return ReflectNumParameters(D);
  case BRT_ReflectParameter:
    return ReflectParameter(D, Vals[1]);
  case URT_ReflectNumMembers:
    return ReflectNumMembers(D);
  case BRT_ReflectMember:
    return ReflectMember(D, Vals[1]);
  }

  // FIXME: Improve this error message.
  S.Diag(KWLoc, diag::err_reflection_not_supported);
  return ExprError();
}

ExprResult Reflector::Reflect(ReflectionTrait RT, Type *T) {
  switch (RT) {
  default:
    break;
  case URT_ReflectPrint: {
    PrintingPolicy PP = S.getASTContext().getPrintingPolicy();
    PP.TerseOutput = false;
    if (CXXRecordDecl *Class = T->getAsCXXRecordDecl()) {
      Class->print(llvm::errs(), PP);
    } else {
      QualType Q(T, 0);
      Q.print(llvm::errs(), PP);
    }
    llvm::errs() << '\n';
    return ExprResult();
  }

  case URT_ReflectName:
    return ReflectName(T);
  case URT_ReflectQualifiedName:
    return ReflectQualifiedName(T);
  case URT_ReflectDeclarationContext:
    return ReflectDeclarationContext(T);
  case URT_ReflectLexicalContext:
    return ReflectLexicalContext(T);
  case URT_ReflectTraits:
    return ReflectTraits(T);
  case URT_ReflectNumMembers:
    return ReflectNumMembers(T->getAsTagDecl());
  case BRT_ReflectMember:
    return ReflectMember(T->getAsTagDecl(), Vals[1]);
  }

  // FIXME: Improve this error message.
  S.Diag(KWLoc, diag::err_reflection_not_supported);
  return ExprError();
}

/// Returns a named declaration or emits an error and returns \c nullptr.
static NamedDecl *RequireNamedDecl(Reflector &R, Decl *D) {
  Sema &S = R.S;
  if (!isa<NamedDecl>(D)) {
    S.Diag(R.Args[0]->getLocStart(), diag::err_reflection_not_named);
    return nullptr;
  }
  return cast<NamedDecl>(D);
}

ExprResult Reflector::ReflectName(Decl *D) {
  if (NamedDecl *ND = RequireNamedDecl(*this, D))
    return MakeString(S.Context, ND->getNameAsString());
  return ExprError();
}

ExprResult Reflector::ReflectName(Type *T) {
  // Use the underlying declaration of tag types for the name. This way,
  // we won't generate "struct or enum" as part of the type.
  if (TagDecl *TD = T->getAsTagDecl())
    return MakeString(S.Context, TD->getNameAsString());
  QualType QT(T, 0);
  return MakeString(S.Context, QT.getAsString());
}

ExprResult Reflector::ReflectQualifiedName(Decl *D) {
  if (NamedDecl *ND = RequireNamedDecl(*this, D))
    return MakeString(S.Context, ND->getQualifiedNameAsString());
  return ExprError();
}

ExprResult Reflector::ReflectQualifiedName(Type *T) {
  if (TagDecl *TD = T->getAsTagDecl())
    return MakeString(S.Context, TD->getQualifiedNameAsString());
  QualType QT(T, 0);
  return MakeString(S.Context, QT.getAsString());
}

// TODO: Currently, this fails to return a declaration context for the
// translation unit and for builtin types (because they aren't declared).
// Perhaps we should return an empty context?

/// Reflects the declaration context of \p D.
ExprResult Reflector::ReflectDeclarationContext(Decl *D) {
  if (isa<TranslationUnitDecl>(D)) {
    S.Diag(KWLoc, diag::err_reflection_not_supported);
    return ExprError();
  }
  return S.BuildDeclReflection(KWLoc, cast<Decl>(D->getDeclContext()));
}

/// Reflects the declaration context of a user-defined type \p T.
///
// TODO: Emit a better error for non-declared types.
ExprResult Reflector::ReflectDeclarationContext(Type *T) {
  if (TagDecl *TD = T->getAsTagDecl()) {
    Decl *D = cast<Decl>(TD->getDeclContext());
    return S.BuildDeclReflection(KWLoc, D);
  }
  S.Diag(KWLoc, diag::err_reflection_not_supported);
  return ExprError();
}

/// Reflects the lexical declaration context of \p D.
ExprResult Reflector::ReflectLexicalContext(Decl *D) {
  if (isa<TranslationUnitDecl>(D)) {
    S.Diag(KWLoc, diag::err_reflection_not_supported);
    return ExprError();
  }
  return S.BuildDeclReflection(KWLoc, cast<Decl>(D->getLexicalDeclContext()));
}

/// Reflects the lexical declaration context of a user-defined type \p T.
///
// TODO: Emit a better error for non-declared types.
ExprResult Reflector::ReflectLexicalContext(Type *T) {
  if (TagDecl *TD = T->getAsTagDecl()) {
    Decl *D = cast<Decl>(TD->getLexicalDeclContext());
    return S.BuildDeclReflection(KWLoc, D);
  }
  S.Diag(KWLoc, diag::err_reflection_not_supported);
  return ExprError();
}

enum LinkageTrait : unsigned { LinkNone, LinkInternal, LinkExternal };

/// Remap linkage specifiers into a 2-bit value.
static LinkageTrait getLinkage(NamedDecl *D) {
  switch (D->getFormalLinkage()) {
  case NoLinkage:
    return LinkNone;
  case InternalLinkage:
    return LinkInternal;
  case ExternalLinkage:
    return LinkExternal;
  default:
    break;
  }
  llvm_unreachable("Invalid linkage specification");
}

enum AccessTrait : unsigned {
  AccessNone,
  AccessPublic,
  AccessPrivate,
  AccessProtected
};

/// Returns the access specifiers for \p D.
static AccessTrait getAccess(Decl *D) {
  switch (D->getAccess()) {
  case AS_public:
    return AccessPublic;
  case AS_private:
    return AccessPrivate;
  case AS_protected:
    return AccessProtected;
  case AS_none:
    return AccessNone;
  }
  llvm_unreachable("Invalid access specifier");
}

/// This gives the storage duration of declared objects, not the storage
/// specifier, which incorporates aspects of duration and linkage.
enum StorageTrait : unsigned {
  NoStorage,
  StaticStorage,
  AutomaticStorage,
  ThreadStorage,
};

/// Returns the storage duration of \p D.
static StorageTrait getStorage(VarDecl *D) {
  switch (D->getStorageDuration()) {
  case SD_Automatic:
    return AutomaticStorage;
  case SD_Thread:
    return ThreadStorage;
  case SD_Static:
    return StaticStorage;
  default:
    break;
  }
  return NoStorage;
}

/// Traits for named objects.
///
/// Note that a variable can be declared \c extern and not be defined.
struct VariableTraits {
  LinkageTrait Linkage : 2;
  AccessTrait Access : 2;
  StorageTrait Storage : 2;
  bool Constexpr : 1;
  bool Defined : 1;
  bool Inline : 1; ///< Valid only when defined.
};

static VariableTraits getVariableTraits(VarDecl *D) {
  VariableTraits T = VariableTraits();
  T.Linkage = getLinkage(D);
  T.Access = getAccess(D);
  T.Storage = getStorage(D);
  T.Constexpr = D->isConstexpr();
  T.Defined = D->getDefinition() != nullptr;
  T.Inline = D->isInline();
  return T;
}

/// Traits for named sub-objects of a class (or union?).
struct FieldTraits {
  LinkageTrait Linkage : 2;
  AccessTrait Access : 2;
  bool Mutable : 1;
};

/// Get the traits for a non-static member of a class or union.
static FieldTraits getFieldTraits(FieldDecl *D) {
  FieldTraits T = FieldTraits();
  T.Linkage = getLinkage(D);
  T.Access = getAccess(D);
  T.Mutable = D->isMutable();
  return T;
}

/// Computed traits of normal, extern local, and static class functions.
///
// TODO: Add calling conventions to function traits.
struct FunctionTraits {
  LinkageTrait Linkage : 2;
  AccessTrait Access : 2;
  bool Constexpr : 1;
  bool Nothrow : 1; ///< Called \c noexcept in C++.
  bool Defined : 1;
  bool Inline : 1;  ///< Valid only when defined.
  bool Deleted : 1; ///< Valid only when defined.
};

static bool getNothrow(ASTContext &C, FunctionDecl *D) {
  if (const FunctionProtoType *Ty = D->getType()->getAs<FunctionProtoType>())
    return Ty->isNothrow(C);
  return false;
}

static FunctionTraits getFunctionTraits(ASTContext &C, FunctionDecl *D) {
  FunctionTraits T = FunctionTraits();
  T.Linkage = getLinkage(D);
  T.Access = getAccess(D);
  T.Constexpr = D->isConstexpr();
  T.Nothrow = getNothrow(C, D);
  T.Defined = D->getDefinition() != nullptr;
  T.Inline = D->isInlined();
  T.Deleted = D->isDeleted();
  return T;
}

enum MethodKind : unsigned {
  Method,
  Constructor,
  Destructor,
  Conversion
};

/// Traits for normal member functions.
struct MethodTraits {
  LinkageTrait Linkage : 2;
  AccessTrait Access : 2;
  MethodKind Kind : 2;
  bool Constexpr : 1;
  bool Explicit : 1;
  bool Virtual : 1;
  bool Pure : 1;
  bool Final : 1;
  bool Override : 1;
  bool Nothrow : 1; ///< Called \c noexcept in C++.
  bool Defined : 1;
  bool Inline : 1;
  bool Deleted : 1;
  bool Defaulted : 1;
  bool Trivial : 1;
  bool DefaultCtor : 1;
  bool CopyCtor : 1;
  bool MoveCtor : 1;
  bool CopyAssign : 1;
  bool MoveAssign : 1;
};

static MethodTraits getMethodTraits(ASTContext &C, CXXConstructorDecl *D) {
  MethodTraits T = MethodTraits();
  T.Linkage = getLinkage(D);
  T.Access = getAccess(D);
  T.Kind = Constructor;
  T.Constexpr = D->isConstexpr();
  T.Nothrow = getNothrow(C, D);
  T.Defined = D->getDefinition() != nullptr;
  T.Inline = D->isInlined();
  T.Deleted = D->isDeleted();
  T.Defaulted = D->isDefaulted();
  T.Trivial = D->isTrivial();
  T.DefaultCtor = D->isDefaultConstructor();
  T.CopyCtor = D->isCopyConstructor();
  T.MoveCtor = D->isMoveConstructor();
  return T;
}

static MethodTraits getMethodTraits(ASTContext &C, CXXDestructorDecl *D) {
  MethodTraits T = MethodTraits();
  T.Linkage = getLinkage(D);
  T.Access = getAccess(D);
  T.Kind = Destructor;
  T.Virtual = D->isVirtual();
  T.Pure = D->isPure();
  T.Final = D->hasAttr<FinalAttr>();
  T.Override = D->hasAttr<OverrideAttr>();
  T.Nothrow = getNothrow(C, D);
  T.Defined = D->getDefinition() != nullptr;
  T.Inline = D->isInlined();
  T.Deleted = D->isDeleted();
  T.Defaulted = D->isDefaulted();
  T.Trivial = D->isTrivial();
  return T;
}

static MethodTraits getMethodTraits(ASTContext &C, CXXConversionDecl *D) {
  MethodTraits T = MethodTraits();
  T.Linkage = getLinkage(D);
  T.Access = getAccess(D);
  T.Kind = Conversion;
  T.Constexpr = D->isConstexpr();
  T.Explicit = D->isExplicit();
  T.Virtual = D->isVirtual();
  T.Pure = D->isPure();
  T.Final = D->hasAttr<FinalAttr>();
  T.Override = D->hasAttr<OverrideAttr>();
  T.Nothrow = getNothrow(C, D);
  T.Defined = D->getDefinition() != nullptr;
  T.Inline = D->isInlined();
  T.Deleted = D->isDeleted();
  return T;
}

static MethodTraits getMethodTraits(ASTContext &C, CXXMethodDecl *D) {
  MethodTraits T = MethodTraits();
  T.Linkage = getLinkage(D);
  T.Access = getAccess(D);
  T.Kind = Method;
  T.Constexpr = D->isConstexpr();
  T.Virtual = D->isVirtual();
  T.Pure = D->isPure();
  T.Final = D->hasAttr<FinalAttr>();
  T.Override = D->hasAttr<OverrideAttr>();
  T.Nothrow = getNothrow(C, D);
  T.Defined = D->getDefinition() != nullptr;
  T.Inline = D->isInlined();
  T.Deleted = D->isDeleted();
  T.CopyAssign = D->isCopyAssignmentOperator();
  T.MoveAssign = D->isMoveAssignmentOperator();
  return T;
}

struct ValueTraits {
  LinkageTrait Linkage : 2;
  AccessTrait Access : 2;
};

static ValueTraits getValueTraits(EnumConstantDecl *D) {
  ValueTraits T = ValueTraits();
  T.Linkage = getLinkage(D);
  T.Access = getAccess(D);
  return T;
}

struct NamespaceTraits {
  LinkageTrait Linkage : 2;
  AccessTrait Access : 2;
  bool Inline : 1;
};

static NamespaceTraits getNamespaceTraits(NamespaceDecl *D) {
  NamespaceTraits T = NamespaceTraits();
  T.Linkage = getLinkage(D);
  T.Access = getAccess(D);
  T.Inline = D->isInline();
  return T;
}

// TODO: Accumulate all known type traits for classes.
struct ClassTraits {
  LinkageTrait Linkage : 2;
  AccessTrait Access : 2;
  bool Complete : 1;
  bool Polymoprhic : 1;
  bool Abstract : 1;
  bool Final : 1;
  bool Empty : 1;
};

static ClassTraits getClassTraits(CXXRecordDecl *D) {
  ClassTraits T = ClassTraits();
  T.Linkage = getLinkage(D);
  T.Access = getAccess(D);
  T.Complete = D->getDefinition() != nullptr;
  if (T.Complete) {
    T.Polymoprhic = D->isPolymorphic();
    T.Abstract = D->isAbstract();
    T.Final = D->hasAttr<FinalAttr>();
    T.Empty = D->isEmpty();
  }
  return T;
}

struct EnumTraits {
  LinkageTrait Linkage : 2;
  AccessTrait Access : 2;
  bool Scoped;
  bool Complete;
};

static EnumTraits getEnumTraits(EnumDecl *D) {
  EnumTraits T = EnumTraits();
  T.Linkage = getLinkage(D);
  T.Access = getAccess(D);
  T.Scoped = D->isScoped();
  T.Complete = D->isComplete();
  return T;
}

/// Convert a bit-field structure into a uint32.
template <typename Traits>
static inline std::uint32_t LaunderTraits(Traits S) {
  static_assert(sizeof(std::uint32_t) == sizeof(Traits), "Size mismatch");
  unsigned ret = 0;
  std::memcpy(&ret, &S, sizeof(S));
  return ret;
}

/// Reflects the specifiers of the declaration \p D.
ExprResult Reflector::ReflectTraits(Decl *D) {
  ASTContext &C = S.Context;

  std::uint32_t Traits;
  if (VarDecl *Var = dyn_cast<VarDecl>(D))
    Traits = LaunderTraits(getVariableTraits(Var));
  else if (FieldDecl *Field = dyn_cast<FieldDecl>(D))
    Traits = LaunderTraits(getFieldTraits(Field));
  else if (CXXConstructorDecl *Ctor = dyn_cast<CXXConstructorDecl>(D))
    Traits = LaunderTraits(getMethodTraits(C, Ctor));
  else if (CXXDestructorDecl *Dtor = dyn_cast<CXXDestructorDecl>(D))
    Traits = LaunderTraits(getMethodTraits(C, Dtor));
  else if (CXXConversionDecl *Conv = dyn_cast<CXXConversionDecl>(D))
    Traits = LaunderTraits(getMethodTraits(C, Conv));
  else if (CXXMethodDecl *Meth = dyn_cast<CXXMethodDecl>(D))
    Traits = LaunderTraits(getMethodTraits(C, Meth));
  else if (FunctionDecl *Fn = dyn_cast<FunctionDecl>(D))
    Traits = LaunderTraits(getFunctionTraits(C, Fn));
  else if (EnumConstantDecl *Enum = dyn_cast<EnumConstantDecl>(D))
    Traits = LaunderTraits(getValueTraits(Enum));
  else if (NamespaceDecl *Ns = dyn_cast<NamespaceDecl>(D))
    Traits = LaunderTraits(getNamespaceTraits(Ns));
  else
    llvm_unreachable("Unsupported declaration");

  // FIXME: This needs to be at least 32 bits, 0 extended if greater.
  llvm::APSInt N = C.MakeIntValue(Traits, C.UnsignedIntTy);
  return IntegerLiteral::Create(C, N, C.UnsignedIntTy, KWLoc);
}

ExprResult Reflector::ReflectTraits(Type *T) {
  ASTContext &C = S.Context;

  // Traits are only defined for user-defined types.
  TagDecl *TD = T->getAsTagDecl();
  if (!TD) {
    S.Diag(KWLoc, diag::err_reflection_not_supported);
    return ExprError();
  }

  std::uint32_t Traits;
  if (CXXRecordDecl *Class = dyn_cast<CXXRecordDecl>(TD))
    Traits = LaunderTraits(getClassTraits(Class));
  else if (EnumDecl *Enum = dyn_cast<EnumDecl>(TD))
    Traits = LaunderTraits(getEnumTraits(Enum));
  else
    llvm_unreachable("Unsupported type");

  // FIXME: This needs to be at least 32 bits, 0 extended if greater.
  llvm::APSInt N = C.MakeIntValue(Traits, C.UnsignedIntTy);
  return IntegerLiteral::Create(C, N, C.UnsignedIntTy, KWLoc);
}

/// Reflects a pointer.
///
/// This only applies to global variables, member variables, and functions.
///
// TODO: We can actually reflect pointers to local variables by storing
// them within the reflected object. For example:
//
//    void f() {
//      int x = 0;
//      auto p = $x; // Constructs a temp with a pointer to x.
//      (void)*p.pointer(); // Evaluates to 0.
//    }
//
// This would require that local declarations reflect differently than
// global declarations.
ExprResult Reflector::ReflectPointer(Decl *D) {
  // We can only take the address of stored declarations.
  if (!isa<VarDecl>(D) && !isa<FieldDecl>(D) && !isa<FunctionDecl>(D)) {
    S.Diag(KWLoc, diag::err_reflection_not_supported);
    return ExprError();
  }
  ValueDecl *Val = cast<ValueDecl>(D);

  // Don't produce addresses to local variables; they aren't static.
  if (VarDecl *VD = dyn_cast<VarDecl>(Val)) {
    if (VD->hasLocalStorage()) {
      S.Diag(Args[0]->getLocStart(), diag::err_reflection_of_local_reference);
      return ExprError();
    }
  }

  // Determine the type of the declaration pointed at. If it's a member of
  // a class, we need to adjust it to a member pointer type.
  //
  // TODO: This is a subset of what CreateBuiltinUnaryOp does, but for
  // some reason, the result isn't being typed correctly.
  QualType Ty = Val->getType();
  if (FieldDecl *FD = dyn_cast<FieldDecl>(Val)) {
    const Type *Cls = S.Context.getTagDeclType(FD->getParent()).getTypePtr();
    Ty = S.Context.getMemberPointerType(Ty, Cls);
  } else if (isa<CXXConstructorDecl>(Val) || isa<CXXDestructorDecl>(D)) {
    // TODO: Find a better error message to emit.
    S.Diag(KWLoc, diag::err_reflection_not_supported);
    return ExprError();
  } else if (CXXMethodDecl *MD = dyn_cast<CXXMethodDecl>(Val)) {
    const Type *Cls = S.Context.getTagDeclType(MD->getParent()).getTypePtr();
    Ty = S.Context.getMemberPointerType(Ty, Cls);
  } else {
    Ty = S.Context.getPointerType(Ty);
  }

  DeclRefExpr *Ref =
      new (S.Context) DeclRefExpr(Val, false, Val->getType(), VK_LValue, KWLoc);
  S.MarkDeclRefReferenced(Ref);
  Expr *Op = new (S.Context)
      UnaryOperator(Ref, UO_AddrOf, Ty, VK_RValue, OK_Ordinary, KWLoc);
  return Op;
}

/// Reflects the value of an enumerator.
///
// TODO: Consider allowing this for instantiated non-type template arguments
// as well.
ExprResult Reflector::ReflectValue(Decl *D) {
  if (!isa<EnumConstantDecl>(D)) {
    S.Diag(KWLoc, diag::err_reflection_not_supported);
    return ExprError();
  }
  EnumConstantDecl *Enum = cast<EnumConstantDecl>(D);
  QualType Ty = Enum->getType();
  DeclRefExpr *Ref =
      new (S.Context) DeclRefExpr(Enum, false, Ty, VK_RValue, KWLoc);
  S.MarkDeclRefReferenced(Ref);
  return Ref;
}

/// Reflects the type of the typed declaration \p D.
ExprResult Reflector::ReflectType(Decl *D) {
  if (ValueDecl *VD = dyn_cast<ValueDecl>(D))
    return S.BuildTypeReflection(KWLoc, VD->getType());
  S.Diag(Args[0]->getLocStart(), diag::err_reflection_not_typed);
  return ExprError();
}

/// Returns a function declaration or emits a diagnostic and returns \c nullptr.
static FunctionDecl *RequireFunctionDecl(Reflector &R, Decl *D) {
  if (!isa<FunctionDecl>(D)) {
    R.S.Diag(R.Args[0]->getLocStart(), diag::err_reflection_not_function);
    return nullptr;
  }
  return cast<FunctionDecl>(D);
}

/// Reflects the number of parameters of a function declaration.
ExprResult Reflector::ReflectNumParameters(Decl *D) {
  if (FunctionDecl *Fn = RequireFunctionDecl(*this, D)) {
    ASTContext &C = S.Context;
    QualType T = C.UnsignedIntTy;
    llvm::APSInt N = C.MakeIntValue(Fn->getNumParams(), T);
    return IntegerLiteral::Create(C, N, T, KWLoc);
  }
  return ExprError();
}

/// Reflects a selected parameter of a function.
ExprResult Reflector::ReflectParameter(Decl *D, const llvm::APSInt &N) {
  if (FunctionDecl *Fn = RequireFunctionDecl(*this, D)) {
    unsigned Num = N.getExtValue();
    if (Num >= Fn->getNumParams()) {
      S.Diag(Args[1]->getLocStart(), diag::err_parameter_out_of_bounds);
      return ExprError();
    }
    return S.BuildDeclReflection(KWLoc, Fn->getParamDecl(Num));
  }
  return ExprError();
}

static NamespaceDecl *RequireNamespace(Reflector &R, Decl *D) {
  if (NamespaceDecl *NS = dyn_cast<NamespaceDecl>(D))
    return NS;
  R.S.Diag(R.Args[0]->getLocStart(), diag::err_reflection_not_supported);
  return nullptr;
}

/// Reflects the number of elements in the context.
template <typename I>
ExprResult Reflector::GetNumMembers(I First, I Limit) {
  ASTContext &C = S.Context;
  QualType T = C.UnsignedIntTy;
  unsigned D = std::distance(First, Limit);
  llvm::APSInt N = C.MakeIntValue(D, T);
  return IntegerLiteral::Create(C, N, T, KWLoc);
}

/// Reflects the selected member from the declaration.
template <typename I>
ExprResult Reflector::GetMember(const llvm::APSInt &N, I First, I Limit) {
  unsigned Ix = N.getExtValue();
  if (Ix >= std::distance(First, Limit)) {
    S.Diag(Args[1]->getLocStart(), diag::err_parameter_out_of_bounds);
    return ExprError();
  }
  std::advance(First, Ix);
  return S.BuildDeclReflection(KWLoc, *First);
}

// TODO: The semantics of this query on namespaces are questionable. Should
// we also include members in the anonymous namespace? If not, how could we
// access those? Another trait perhaps. What about imported declarations?
// We probably also need to walk the namespace backwards through previous
// declarations.
ExprResult Reflector::ReflectNumMembers(Decl *D) {
  if (D) {
    if (TagDecl *TD = dyn_cast<TagDecl>(D))
      return GetNumMembers(TD->decls_begin(), TD->decls_end());
    if (NamespaceDecl *NS = RequireNamespace(*this, D))
      return GetNumMembers(NS->decls_begin(), NS->decls_end());
  }
  S.Diag(Args[0]->getLocStart(), diag::err_reflection_not_supported);
  return ExprError();
}

/// Reflects the selected member from the declaration.
ExprResult Reflector::ReflectMember(Decl *D, const llvm::APSInt &N) {
  if (D) {
    if (TagDecl *TD = dyn_cast<TagDecl>(D))
      return GetMember(N, TD->decls_begin(), TD->decls_end());
    if (NamespaceDecl *NS = RequireNamespace(*this, D))
      return GetMember(N, NS->decls_begin(), NS->decls_end());
  }
  S.Diag(Args[0]->getLocStart(), diag::err_reflection_not_supported);
  return ExprError();
}

/// Modify the access specifier of a given declaration.
bool Sema::ModifyDeclarationAccess(ReflectionTraitExpr *E) {
  llvm::ArrayRef<Expr *> Args(E->getArgs(), E->getNumArgs());
  SmallVector<llvm::APSInt, 2> Vals;

  CheckReflectionArgs(*this, Args, Vals);

  // FIXME: Verify that this is actually a reflected node.
  auto Info = ExplodeOpaqueValue(Vals[0].getExtValue());
  if (Info.first != RK_Decl) {
    Diag(E->getLocStart(), diag::err_invalid_reflection) << 0;
    return false;
  }
  Decl *D = (Decl *)Info.second;

  // FIXME: What about friend declarations?
  DeclContext *Owner = D->getDeclContext();
  if (!Owner->isRecord()) {
    Diag(E->getLocStart(), diag::err_modifies_mem_spec_of_non_member) << 0;
    return false;
  }

  switch (Vals[1].getExtValue()) {
  case AccessPublic:
    D->setAccess(AS_public);
    break;
  case AccessPrivate:
    D->setAccess(AS_private);
    break;
  case AccessProtected:
    D->setAccess(AS_protected);
    break;
  default:
    Diag(E->getLocStart(), diag::err_invalid_access_specifier);
    return false;
  }

  Owner->updateDecl(D);
  return true;
}

/// Modify the virtual specifier of a given declaration.
bool Sema::ModifyDeclarationVirtual(ReflectionTraitExpr *E) {
  llvm::ArrayRef<Expr *> Args(E->getArgs(), E->getNumArgs());
  SmallVector<llvm::APSInt, 2> Vals;

  CheckReflectionArgs(*this, Args, Vals);

  // FIXME: Verify that this is actually a reflected node.
  auto Info = ExplodeOpaqueValue(Vals[0].getExtValue());
  if (Info.first != RK_Decl) {
    Diag(E->getLocStart(), diag::err_invalid_reflection) << 0;
    return false;
  }
  Decl *D = (Decl *)Info.second;

  DeclContext *Owner = D->getDeclContext();
  if (!Owner->isRecord()) {
    Diag(E->getLocStart(), diag::err_modifies_mem_spec_of_non_member) << 1;
    return false;
  }

  // FIXME: It is an error if D is a member function template. The diagnostic
  // code is: err_virt_member_function_template
  CXXMethodDecl *Method = dyn_cast<CXXMethodDecl>(D);
  if (!Method) {
    Diag(E->getLocStart(), diag::err_virtual_non_function);
    return false;
  }
  if (isa<CXXConstructorDecl>(Method)) {
    Diag(E->getLocStart(), diag::err_constructor_cannot_be) << "virtual";
    return false;
  }

  // All requests make methods virtual.
  Method->setVirtualAsWritten(true);

  // But it's only pure when the 2nd operand is non-zero.
  if (Vals[1].getExtValue()) {
    if (Method->isDefined() && !isa<CXXDestructorDecl>(Method)) {
      Diag(E->getLocStart(), diag::err_pure_function_with_definition);
      return false;
    }
    CheckPureMethod(Method, Method->getSourceRange());
  }

  Owner->updateDecl(D);
  return true;
}

/// Diagnose a type reflection error and return a type error.
static TypeResult TypeReflectionError(Sema &SemaRef, Expr *E) {
  SemaRef.Diag(E->getLocStart(), diag::err_reflection_not_a_type)
      << E->getSourceRange();
  return TypeResult(true);
}

/// Evaluates the given expression and yields the computed type.
///
// FIXME: We probably want to return something like decltype(E). We should
// factor those two nodes into a common base (call it ComputedType), and
// then construct and return that.
TypeResult Sema::ActOnTypeReflectionSpecifier(SourceLocation TypenameLoc,
                                              Expr *E) {
  if (E->isTypeDependent())
    llvm_unreachable("Dependent reflection types not implemented");

  // Get the type of the reflection.
  QualType T = E->getType();
  if (AutoType *D = T->getContainedAutoType()) {
    T = D->getDeducedType();
    if (!T.getTypePtr())
      llvm_unreachable("Undeduced type reflection");
  }

  // Unpack information from the expression.
  CXXRecordDecl *Class = T->getAsCXXRecordDecl();
  if (!Class && !isa<ClassTemplateSpecializationDecl>(Class))
    return TypeReflectionError(*this, E);
  ClassTemplateSpecializationDecl *Spec =
      cast<ClassTemplateSpecializationDecl>(Class);
  // FIXME: We should verify that this Class actually a meta class
  // object so that we aren't arbitrarily converting integers into
  // addresses (no bueno).
  const TemplateArgumentList &Args = Spec->getTemplateArgs();
  if (Args.size() == 0)
    return TypeReflectionError(*this, E);
  const TemplateArgument &Arg = Args.get(0);
  if (Arg.getKind() != TemplateArgument::Integral)
    return TypeReflectionError(*this, E);

  // Decode the specialization argument as a type.
  llvm::APSInt Data = Arg.getAsIntegral();
  std::pair<ReflectionKind, void *> Info =
      ExplodeOpaqueValue(Data.getExtValue());

  if (Info.first == RK_Type) {
    // Returns the referenced type. For example:
    //
    //    typename($int) x; // int x
    QualType RT((Type *)Info.second, 0);
    TypeSourceInfo *TSI = Context.getTrivialTypeSourceInfo(RT);
    return CreateParsedType(RT, TSI);
  } else if (Info.first == RK_Decl) {
    // Returns the type of the referenced declaration. For example:
    //
    //    char x;
    //    typename($x) y; // char y
    //
    // Note that the referenced declaration is not used when referring
    // to its type.
    Decl *D = (Decl *)Info.second;
    if (!isa<ValueDecl>(D)) {
      Diag(E->getLocStart(), diag::err_reflection_not_a_typed_decl)
          << E->getSourceRange();
      return TypeResult(true);
    }
    ValueDecl *VD = cast<ValueDecl>(D);
    QualType RT = VD->getType();
    TypeSourceInfo *TSI = Context.getTrivialTypeSourceInfo(RT);
    return CreateParsedType(RT, TSI);
  }

  return TypeReflectionError(*this, E);
}

Decl *Sema::ActOnMetaclass(Scope *S, SourceLocation DLoc, SourceLocation IdLoc,
                           IdentifierInfo *II) {
  assert(II);

  bool IsInvalid = false;

  // Make sure that this definition doesn't conflict with existing tag
  // definitions.
  //
  // TODO: Should this be valid?
  //
  //    int x;
  //    $class x { }
  //
  // I think that pinning $class x to a tag name means that the variable
  // declaration will effectively hide $class x. We'd have to add $class to
  // the elaborated-type-specifier grammar.
  //
  // This is probably fine for now.
  LookupResult Previous(*this, II, IdLoc, LookupOrdinaryName, ForRedeclaration);
  LookupName(Previous, S);

  if (!Previous.empty()) {
    NamedDecl *PrevDecl = Previous.getRepresentativeDecl();
    MetaclassDecl *PrevMD = dyn_cast<MetaclassDecl>(PrevDecl);
    if (PrevMD) {
      Diag(IdLoc, diag::err_redefinition) << II;
      Diag(PrevMD->getLocation(), diag::note_previous_definition);
    } else {
      Diag(IdLoc, diag::err_redefinition_different_kind) << II;
      Diag(PrevDecl->getLocation(), diag::note_previous_definition);
    }
    IsInvalid = true;
  }

  MetaclassDecl *Metaclass =
      MetaclassDecl::Create(Context, CurContext, DLoc, IdLoc, II);

  if (IsInvalid)
    Metaclass->setInvalidDecl();

  PushOnScopeChains(Metaclass, S);
  return Metaclass;
}

void Sema::ActOnMetaclassStartDefinition(Scope *S, Decl *MD,
                                         CXXRecordDecl *&Definition) {
  MetaclassDecl *Metaclass = cast<MetaclassDecl>(MD);

  PushDeclContext(S, Metaclass);
  ActOnDocumentableDecl(Metaclass);

  TagTypeKind Kind = TypeWithKeyword::getTagTypeKindForTypeSpec(TST_metaclass);

  // Create a nested class to store the metaclass member declarations.
  Definition = CXXRecordDecl::Create(
      Context, Kind, CurContext, Metaclass->getLocStart(),
      Metaclass->getLocation(), Metaclass->getIdentifier());
  Definition->setImplicit();
  CurContext->addHiddenDecl(Definition);
  Definition->startDefinition();
  assert(Definition->isMetaclassDefinition() && "Broken metaclass definition");

  Metaclass->setDefinition(Definition);
}

void Sema::ActOnMetaclassFinishDefinition(Scope *S, Decl *MD,
                                          SourceRange BraceRange) {
  MetaclassDecl *Metaclass = cast<MetaclassDecl>(MD);
  Metaclass->setBraceRange(BraceRange);

  PopDeclContext();
}

void Sema::ActOnMetaclassDefinitionError(Scope *S, Decl *MD) {
  MetaclassDecl *Metaclass = cast<MetaclassDecl>(MD);
  Metaclass->setInvalidDecl();

  PopDeclContext();
}

namespace {

class MetaclassNameValidatorCCC : public CorrectionCandidateCallback {
public:
  explicit MetaclassNameValidatorCCC(bool AllowInvalid)
      : AllowInvalidDecl(AllowInvalid) {
    WantExpressionKeywords = false;
    WantCXXNamedCasts = false;
    WantRemainingKeywords = false;
  }

  bool ValidateCandidate(const TypoCorrection &candidate) override {
    if (NamedDecl *ND = candidate.getCorrectionDecl()) {
      bool IsMetaclass = isa<MetaclassDecl>(ND);
      return IsMetaclass && (AllowInvalidDecl || !ND->isInvalidDecl());
    }
    return false;
  }

private:
  bool AllowInvalidDecl;
};

} // end anonymous namespace

/// Determine whether the given identifier is the name of a C++ metaclass.
///
/// \param S                  The scope from which unqualified metaclass name
///                           lookup will begin.
/// \param SS                 If non-null, the C++ scope specifier that
///                           qualifies the name \p Name.
/// \param Name               The identifier.
/// \param NameLoc            The source location of the identifier \p Name.
/// \param [in,out] Metaclass If non-null and this function returns \c true,
///                           will contain the metaclass declaration found by
///                           lookup.
/// \returns                  \c true if a metaclass declaration with the
///                           specified name is found, \c false otherwise.
bool Sema::isMetaclassName(Scope *S, CXXScopeSpec *SS,
                           const IdentifierInfo &Name, SourceLocation NameLoc,
                           Decl **Metaclass) {
  // FIXME: What kind of lookup should be performed for metaclass names?
  LookupResult R(*this, &Name, NameLoc, LookupOrdinaryName);
  // TODO: Check for metaclass template specializations.
  LookupParsedName(R, S, SS);

  if (R.isAmbiguous()) {
    // FIXME: Diagnose an ambiguity if we find at least one declaration.
    R.suppressDiagnostics();
    return false;
  }

  MetaclassDecl *MD = R.getAsSingle<MetaclassDecl>();

  if (!MD)
    return false;
  if (Metaclass)
    *Metaclass = MD;
  return true;
}

/// \brief If the identifier refers to a metaclass name within this scope,
/// return the declaration of that type.
///
/// This routine performs ordinary name lookup of the identifier \p II
/// within the given scope, with optional C++ scope specifier \p SS, to
/// determine whether the name refers to a metaclass. If so, returns an
/// opaque pointer (actually a QualType) corresponding to that
/// type. Otherwise, returns \c NULL.
///
/// \note This function extracts the type from a MetaclassDecl's underlying
///       CXXRecordDecl representation and is used to provide a ParsedType
///       object to Parser::ParseMetaclassBaseSpecifier() when parsing metaclass
///       base specifiers. Should MetaclassDecl ever become a subclass of
///       RecordDecl or CXXRecordDecl, this function will hopefully no longer be
///       necessary.
///
/// \see  Sema::getTypeName()
ParsedType Sema::getMetaclassName(const IdentifierInfo &II,
                                  SourceLocation NameLoc, Scope *S,
                                  CXXScopeSpec *SS,
                                  bool WantNontrivialTypeSourceInfo,
                                  IdentifierInfo **CorrectedII) {
  // Determine where we will perform name lookup.
  DeclContext *LookupCtx = nullptr;
  if (SS && SS->isNotEmpty()) {
    LookupCtx = computeDeclContext(*SS, false);

    if (!LookupCtx) {
      if (isDependentScopeSpecifier(*SS)) {
        // FIXME: Update this section if metaclasses are ever allowed to be
        // members of a dependent context.

        // C++ [temp.res]p3:
        //   A qualified-id that refers to a type and in which the
        //   nested-name-specifier depends on a template-parameter (14.6.2)
        //   shall be prefixed by the keyword typename to indicate that the
        //   qualified-id denotes a type, forming an
        //   elaborated-type-specifier (7.1.5.3).
        //
        // We therefore do not perform any name lookup if the result would
        // refer to a member of an unknown specialization.

        // We know from the grammar that this name refers to a type,
        // so build a dependent node to describe the type.
        if (WantNontrivialTypeSourceInfo)
          return ActOnTypenameType(S, SourceLocation(), *SS, II, NameLoc).get();

        NestedNameSpecifierLoc QualifierLoc = SS->getWithLocInContext(Context);
        QualType T = CheckTypenameType(ETK_None, SourceLocation(), QualifierLoc,
                                       II, NameLoc);
        return ParsedType::make(T);
      }

      return nullptr;
    }

    if (!LookupCtx->isDependentContext() &&
        RequireCompleteDeclContext(*SS, LookupCtx))
      return nullptr;
  }

  LookupResult Result(*this, &II, NameLoc, LookupOrdinaryName);
  if (LookupCtx) {
    // Perform "qualified" name lookup into the declaration context we
    // computed, which is either the type of the base of a member access
    // expression or the declaration context associated with a prior
    // nested-name-specifier.
    LookupQualifiedName(Result, LookupCtx);
  } else {
    // Perform unqualified name lookup.
    LookupName(Result, S);
  }

  NamedDecl *IIDecl = nullptr;
  switch (Result.getResultKind()) {
  case LookupResult::NotFound:
  case LookupResult::NotFoundInCurrentInstantiation:
    if (CorrectedII) {
      TypoCorrection Correction =
          CorrectTypo(Result.getLookupNameInfo(), LookupOrdinaryName, S, SS,
                      llvm::make_unique<MetaclassNameValidatorCCC>(true),
                      CTK_ErrorRecovery);
      IdentifierInfo *NewII = Correction.getCorrectionAsIdentifierInfo();
      NestedNameSpecifier *NNS = Correction.getCorrectionSpecifier();
      CXXScopeSpec NewSS, *NewSSPtr = SS;
      if (SS && NNS) {
        NewSS.MakeTrivial(Context, NNS, SourceRange(NameLoc));
        NewSSPtr = &NewSS;
      }
      if (Correction && (NNS || NewII != &II)) {
        ParsedType Ty = getMetaclassName(*NewII, NameLoc, S, NewSSPtr,
                                         WantNontrivialTypeSourceInfo);
        if (Ty) {
          diagnoseTypo(Correction,
                       PDiag(diag::err_unknown_type_or_class_name_suggest)
                           << Result.getLookupName() << /*class*/ 1);
          if (SS && NNS)
            SS->MakeTrivial(Context, NNS, SourceRange(NameLoc));
          *CorrectedII = NewII;
          return Ty;
        }
      }
    }
  // If typo correction failed or was not performed, fall through
  case LookupResult::FoundOverloaded:
  case LookupResult::FoundUnresolvedValue:
    Result.suppressDiagnostics();
    return nullptr;

  case LookupResult::Ambiguous:
    // Recover from metaclass-hiding ambiguities by hiding the metaclass.  We'll
    // do the lookup again when looking for an object, and we can
    // diagnose the error then.  If we don't do this, then the error
    // about hiding the metaclass will be immediately followed by an error
    // that only makes sense if the identifier was treated like a metaclass.
    // FIXME: Should we really suppress diagnostics here?
    if (Result.getAmbiguityKind() == LookupResult::AmbiguousTagHiding) {
      Result.suppressDiagnostics();
      return nullptr;
    }

    // Look to see if we have a metaclass anywhere in the list of results.
    for (LookupResult::iterator Res = Result.begin(), ResEnd = Result.end();
         Res != ResEnd; ++Res) {
      if (isa<MetaclassDecl>(*Res)) {
        if (!IIDecl ||
            (*Res)->getLocation().getRawEncoding() <
                IIDecl->getLocation().getRawEncoding())
          IIDecl = *Res;
      }
    }

    if (!IIDecl) {
      // None of the entities we found is a metaclass, so there is no way
      // to even assume that the result is a metaclass. In this case, don't
      // complain about the ambiguity. The parser will either try to
      // perform this lookup again (e.g., as an object name), which
      // will produce the ambiguity, or will complain that it expected
      // a metaclass name.
      Result.suppressDiagnostics();
      return nullptr;
    }

    // We found a metaclass within the ambiguous lookup; diagnose the
    // ambiguity and then return that metaclass. This might be the right
    // answer, or it might not be, but it suppresses any attempt to
    // perform the name lookup again.
    break;

  case LookupResult::Found:
    IIDecl = Result.getFoundDecl();
    break;
  }

  assert(IIDecl && "Didn't find decl");

  QualType T;
  if (MetaclassDecl *MD = dyn_cast<MetaclassDecl>(IIDecl)) {
    // Get the underlying class that contains the metaclass' definition.
    TypeDecl *TD = MD->getDefinition();

    DiagnoseUseOfDecl(IIDecl, NameLoc);

    T = Context.getTypeDeclType(TD);
    // MarkAnyDeclReferenced(TD->getLocation(), TD, /*OdrUse=*/false);
  }

  if (T.isNull()) {
    // If it's not plausibly a type, suppress diagnostics.
    Result.suppressDiagnostics();
    return nullptr;
  }

  // FIXME: Is this necessary?
  if (SS && SS->isNotEmpty()) {
    if (WantNontrivialTypeSourceInfo) {
      // Construct a type with type-source information.
      TypeLocBuilder Builder;
      Builder.pushTypeSpec(T).setNameLoc(NameLoc);

      T = getElaboratedType(ETK_None, *SS, T);
      ElaboratedTypeLoc ElabTL = Builder.push<ElaboratedTypeLoc>(T);
      ElabTL.setElaboratedKeywordLoc(SourceLocation());
      ElabTL.setQualifierLoc(SS->getWithLocInContext(Context));
      return CreateParsedType(T, Builder.getTypeSourceInfo(Context, T));
    } else {
      T = getElaboratedType(ETK_None, *SS, T);
    }
  }

  return ParsedType::make(T);
}

/// Returns \c true if a constexpr-declaration in declaration context \p DC
/// would be represented using a function.
static inline bool NeedsFunctionRepresentation(const DeclContext *DC) {
  return DC->isFileContext() || DC->isRecord();
}

/// Create a constexpr-declaration that will hold the body of the
/// constexpr-declaration.
///
/// \p ScopeFlags is set to the value that should be used to create the scope
/// containing the constexpr-declaration body.
Decl *Sema::ActOnConstexprDecl(Scope *S, SourceLocation ConstexprLoc,
                               unsigned &ScopeFlags) {
  ConstexprDecl *CD;
  if (NeedsFunctionRepresentation(CurContext)) {
    ScopeFlags = Scope::FnScope | Scope::DeclScope;

    PushFunctionScope();

    // Build the function
    //
    //  constexpr void __constexpr_decl() compound-statement
    //
    // where compound-statement is the as-of-yet parsed body of the
    // constexpr-declaration.
    IdentifierInfo *II = &PP.getIdentifierTable().get("__constexpr_decl");
    DeclarationName Name(II);
    DeclarationNameInfo NameInfo(Name, ConstexprLoc);

    FunctionProtoType::ExtProtoInfo EPI(
        Context.getDefaultCallingConvention(/*IsVariadic=*/false,
                                            /*IsCXXMethod=*/false));
    QualType FunctionTy = Context.getFunctionType(Context.VoidTy, None, EPI);
    TypeSourceInfo *FunctionTyInfo =
        Context.getTrivialTypeSourceInfo(FunctionTy);

    FunctionDecl *Function =
        FunctionDecl::Create(Context, CurContext, ConstexprLoc, NameInfo,
                             FunctionTy, FunctionTyInfo, SC_None,
                             /*isInlineSpecified=*/false,
                             /*hasWrittenPrototype=*/true,
                             /*isConstexprSpecified=*/true);
    Function->setImplicit();

    // Build the constexpr declaration around the function.
    CD = ConstexprDecl::Create(Context, CurContext, ConstexprLoc, Function);
  } else if (CurContext->isFunctionOrMethod()) {
    ScopeFlags = Scope::BlockScope | Scope::FnScope | Scope::DeclScope;

    LambdaScopeInfo *LSI = PushLambdaScope();

    // Build the expression
    //
    //    []() -> void compound-statement
    //
    // where compound-statement is the as-of-yet parsed body of the
    // constexpr-declaration. Note that the return type is not deduced (it
    // doesn't need to be).
    //
    // TODO: It would be great if we could only capture constexpr declarations,
    // but C++ doesn't have a constexpr default.
    const bool KnownDependent = S->getTemplateParamParent();

    FunctionProtoType::ExtProtoInfo EPI(
        Context.getDefaultCallingConvention(/*IsVariadic=*/false,
                                            /*IsCXXMethod=*/true));
    EPI.HasTrailingReturn = true;
    EPI.TypeQuals |= DeclSpec::TQ_const;
    QualType MethodTy = Context.getFunctionType(Context.VoidTy, None, EPI);
    TypeSourceInfo *MethodTyInfo = Context.getTrivialTypeSourceInfo(MethodTy);

    LambdaIntroducer Intro;
    Intro.Range = SourceRange(ConstexprLoc);
    Intro.Default = LCD_None;

    CXXRecordDecl *Closure = createLambdaClosureType(
        Intro.Range, MethodTyInfo, KnownDependent, Intro.Default);
    CXXMethodDecl *Method =
        startLambdaDefinition(Closure, Intro.Range, MethodTyInfo, ConstexprLoc,
                              None, /*IsConstexprSpecified=*/true);
    buildLambdaScope(LSI, Method, Intro.Range, Intro.Default, Intro.DefaultLoc,
                     /*ExplicitParams=*/false,
                     /*ExplicitResultType=*/true,
                     /*Mutable=*/false);

    // NOTE: The call operator is not yet attached to the closure type. That
    // happens in ActOnFinishConstexprDecl(). The operator is, however,
    // available in the LSI.
    CD = ConstexprDecl::Create(Context, CurContext, ConstexprLoc, Closure);
  } else
    llvm_unreachable("constexpr declaration in unsupported context");

  CurContext->addDecl(CD);
  return CD;
}

/// Called just prior to parsing the body of a constexpr-declaration.
///
/// This ensures that the declaration context is pushed with the appropriate
/// scope.
void Sema::ActOnStartConstexprDecl(Scope *S, Decl *D) {
  ConstexprDecl *CD = cast<ConstexprDecl>(D);

  if (CD->hasFunctionRepresentation())
    PushDeclContext(S, CD->getFunctionDecl());
  else {
    LambdaScopeInfo *LSI = cast<LambdaScopeInfo>(FunctionScopes.back());
    PushDeclContext(S, LSI->CallOperator);
    PushExpressionEvaluationContext(PotentiallyEvaluated);
  }
}

/// Called immediately after parsing the body of a constexpr-declaration.
///
/// The statements within the body are evaluated here.
void Sema::ActOnFinishConstexprDecl(Scope *S, Decl *D, Stmt *Body) {
  ConstexprDecl *CD = cast<ConstexprDecl>(D);

  bool Evaluated;
  if (CD->hasFunctionRepresentation()) {
    FunctionDecl *Fn = CD->getFunctionDecl();
    ActOnFinishFunctionBody(Fn, Body);
    Evaluated = EvaluateConstexprDecl(CD, Fn);
  } else {
    LambdaExpr *Lambda =
        cast<LambdaExpr>(ActOnLambdaExpr(CD->getLocation(), Body, S).get());
    Evaluated = EvaluateConstexprDecl(CD, Lambda);
  }
  // TODO: Emit a diagnostic if Evaluated is false? Or did we already
  // diagnose the error?
  (void)Evaluated;
}

/// Called when an error occurs while parsing the constexpr-declaration body.
void Sema::ActOnConstexprDeclError(Scope *S, Decl *D) {
  ConstexprDecl *CD = cast<ConstexprDecl>(D);
  CD->setInvalidDecl();

  if (CD->hasFunctionRepresentation()) {
    FunctionDecl *Fn = CD->getFunctionDecl();
    ActOnFinishFunctionBody(Fn, nullptr);
  } else {
    ActOnLambdaError(CD->getLocation(), S);
  }
}

/// Process a constexpr-declaration.
///
/// This builds an unnamed \c constexpr \c void function whose body is that of
/// the constexpr-delaration, and evaluates a call to that function.
bool Sema::EvaluateConstexprDecl(ConstexprDecl *CD, FunctionDecl *D) {
  QualType FunctionTy = D->getType();
  DeclRefExpr *Ref =
      new (Context) DeclRefExpr(D, /*RefersToEnclosingVariableOrCapture=*/false,
                                FunctionTy, VK_LValue, SourceLocation());
  QualType PtrTy = Context.getPointerType(FunctionTy);
  ImplicitCastExpr *Cast =
      ImplicitCastExpr::Create(Context, PtrTy, CK_FunctionToPointerDecay, Ref,
                               /*BasePath=*/nullptr, VK_RValue);
  CallExpr *Call =
      new (Context) CallExpr(Context, Cast, ArrayRef<Expr *>(), Context.VoidTy,
                             VK_RValue, SourceLocation());
  return EvaluateConstexprDeclCall(CD, Call);
}

/// Process a constexpr-declaration.
///
/// This builds an unnamed \c constexpr \c void function whose body is that of
/// the constexpr-delaration, and evaluates a call to that function.
bool Sema::EvaluateConstexprDecl(ConstexprDecl *CD, LambdaExpr *E) {
  CXXMethodDecl *Method = E->getCallOperator();
  QualType MethodTy = Method->getType();
  DeclRefExpr *Ref = new (Context)
      DeclRefExpr(Method, /*RefersToEnclosingVariableOrCapture=*/false,
                  MethodTy, VK_LValue, SourceLocation());
  QualType PtrTy = Context.getPointerType(MethodTy);
  ImplicitCastExpr *Cast =
      ImplicitCastExpr::Create(Context, PtrTy, CK_FunctionToPointerDecay, Ref,
                               /*BasePath=*/nullptr, VK_RValue);
  CallExpr *Call = new (Context) CXXOperatorCallExpr(
      Context, OO_Call, Cast, {E}, Context.VoidTy, VK_RValue, SourceLocation(),
      /*fpContractible=*/false);
  return EvaluateConstexprDeclCall(CD, Call);
}

/// Evaluate the expression.
///
/// \returns  \c true if the expression \p E can be evaluated, \c false
///           otherwise.
///
// FIXME: We probably want to trap declarative effects so that we can apply
// them as declarations after execution. That would require a modification to
// EvalResult (e.g., an injection set?).
bool Sema::EvaluateConstexprDeclCall(ConstexprDecl *CD, CallExpr *Call) {
  // Associate the call expression with the declaration.
  CD->setCallExpr(Call);

  // Don't evaluate the call if this declaration appears within a metaclass.
  if (CXXRecordDecl *RD = dyn_cast_or_null<CXXRecordDecl>(CurContext)) {
    if (RD->isMetaclassDefinition())
      return true;
  }

  SmallVector<PartialDiagnosticAt, 8> Notes;
  SmallVector<Stmt *, 16> Injections;
  Expr::EvalResult Result;
  Result.Diag = &Notes;
  Result.Injections = &Injections;

  bool Folded = Call->EvaluateAsRValue(Result, Context);
  if (!Folded) {
    // If the only error is that we didn't initialize a (void) value, that's
    // actually okay. APValue doesn't know how to do this anyway.
    //
    // FIXME: We should probably have a top-level EvaluateAsVoid() function that
    // handles this case.
    if (!Notes.empty()) {
      // If we got a compiler error, then just emit that.
      if (Notes[0].second.getDiagID() == diag::err_user_defined_error) {
        Diag(CD->getLocStart(), Notes[0].second);
        return false;
      }

      if (Notes[0].second.getDiagID() != diag::note_constexpr_uninitialized) {
        // FIXME: These source locations are wrong.
        Diag(CD->getLocStart(), diag::err_expr_not_ice) << LangOpts.CPlusPlus;
        for (const PartialDiagnosticAt &Note : Notes)
          Diag(Note.first, Note.second);
        return false;
      }
    }
  }

  return InjectCode(Injections);
}<|MERGE_RESOLUTION|>--- conflicted
+++ resolved
@@ -261,14 +261,9 @@
 }
 
 /// Update the reflection expression with by indicating that it is in fact
-<<<<<<< HEAD
-/// a \c reflexpr expression.
-ExprResult Sema::ActOnCXXReflexprExpr(Expr *E, SourceLocation LParenLoc,
-=======
 /// a reflexpr expression.
 ExprResult Sema::ActOnCXXReflexprExpr(Expr *E, 
                                       SourceLocation LParenLoc, 
->>>>>>> 34036193
                                       SourceLocation RParenLoc) {
   assert(isa<ReflectionExpr>(E));
   ReflectionExpr *RE = cast<ReflectionExpr>(E);
@@ -276,27 +271,6 @@
   return E;
 }
 
-<<<<<<< HEAD
-/// Diagnose a type reflection error and return a type error.
-static ExprResult ValueReflectionError(Sema &SemaRef, Expr *E) {
-  SemaRef.Diag(E->getLocStart(), diag::err_reflection_not_a_value)
-      << E->getSourceRange();
-  return ExprResult(true);
-}
-
-/// Construct a \c declname expression.
-/// 
-/// For non-type-dependent \p E, this actually builds a DeclRefExpr referring to
-/// the name of the computed declaration.
-///
-// FIXME: If E computes a type, what should I do? Probably return.
-ExprResult Sema::ActOnDeclnameExpression(Expr *E, SourceLocation KWLoc,
-                                         SourceLocation LParenLoc,
-                                         SourceLocation RParenLoc) {
-  // FIXME: This needs to be an actual expression.
-  if (E->isTypeDependent())
-    llvm_unreachable("Dependent declname expression");
-=======
 static bool AppendStringValue(Sema& S, llvm::raw_ostream& OS, 
                               const APValue& Val) {
   // Extracting the string valkue from the LValue.
@@ -438,7 +412,6 @@
         llvm_unreachable("Undeduced value reflection");
     }
     T = Context.getCanonicalType(T);
->>>>>>> 34036193
 
     SourceLocation ExprLoc = E->getLocStart();
 
@@ -467,51 +440,6 @@
     }
   }
 
-<<<<<<< HEAD
-  // Unpack information from the expression.
-  CXXRecordDecl *Class = T->getAsCXXRecordDecl();
-  if (!Class)
-    return ValueReflectionError(*this, E);
-  if (!Class && !isa<ClassTemplateSpecializationDecl>(Class))
-    return ValueReflectionError(*this, E);
-  ClassTemplateSpecializationDecl *Spec =
-      cast<ClassTemplateSpecializationDecl>(Class);
-  // FIXME: We should verify that this Class actually a meta class
-  // object so that we aren't arbitrarily converting integers into
-  // addresses (no bueno).
-  const TemplateArgumentList &Args = Spec->getTemplateArgs();
-  if (Args.size() == 0)
-    return ValueReflectionError(*this, E);
-  const TemplateArgument &Arg = Args.get(0);
-  if (Arg.getKind() != TemplateArgument::Integral)
-    return ValueReflectionError(*this, E);
-
-  // Decode the specialization argument as a type.
-  llvm::APSInt Data = Arg.getAsIntegral();
-  std::pair<ReflectionKind, void *> Info =
-      ExplodeOpaqueValue(Data.getExtValue());
-
-  // FIXME: What should we do if the reflection refers to a type? This is
-  // probably for expressions that compute temporaries:
-  //
-  //    declname($x.type()) {a, b, c}
-  //
-  // The best answer is probably to return declname expression object referring
-  // to the computed type, and then unpack its meaning as a postfix expression
-  // later on.
-  if (Info.first != RK_Decl)
-    return ValueReflectionError(*this, E);
-
-  // Try to build a reference to a value declaration.
-  Decl *D = (Decl *)Info.second;
-  if (!isa<ValueDecl>(D))
-    return ValueReflectionError(*this, E);
-  ValueDecl *VD = cast<ValueDecl>(D);
-  DeclRefExpr *DRE = new (Context)
-      DeclRefExpr(VD, false, VD->getType(), VK_LValue, E->getLocStart());
-  MarkDeclRefReferenced(DRE);
-  return DRE;
-=======
   IdentifierInfo *II = &PP.getIdentifierTable().get(Buf);
   Result.setIdentifier(II, KWLoc);
   return false;
@@ -547,16 +475,14 @@
 
   DeclarationName N2 = GetNameFromUnqualifiedId(I).getName();
 
-  if (N1 == N2)
-    llvm::outs() << "TRUE\n";
-  else
-    llvm::outs() << "FALSE\n";
+  // if (N1 == N2)
+  //   llvm::outs() << "TRUE\n";
+  // else
+  //   llvm::outs() << "FALSE\n";
+  llvm_unreachable("Not implemented");
 
   // Build a declaration name form I.
-
-
   return ExprError();
->>>>>>> 34036193
 }
 
 
