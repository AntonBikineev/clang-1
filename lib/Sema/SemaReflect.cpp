//===--- SemaReflect.cpp - Semantic Analysis for Reflection ---------------===//
//
//                     The LLVM Compiler Infrastructure
//
// This file is distributed under the University of Illinois Open Source
// License. See LICENSE.TXT for details.
//
//===----------------------------------------------------------------------===//
//
//  This file implements semantic analysis for C++ reflection.
//
//===----------------------------------------------------------------------===//

#include "clang/AST/ExprCXX.h"
#include "clang/Lex/Preprocessor.h"
#include "clang/Sema/Initialization.h"
#include "clang/Sema/SemaInternal.h"
#include "llvm/ADT/PointerSumType.h"

using namespace clang;
using namespace sema;

/// The expression \c $x returns an object describing the reflected entity \c x.
/// The type of that object depends on the type of the thing reflected.
///
/// The \p E argument is not null.
ExprResult Sema::ActOnCXXReflectExpr(SourceLocation OpLoc, Expr *E) {
  // Try to correct typos.
  if (isa<TypoExpr>(E)) {
    ExprResult Fixed = CorrectDelayedTyposInExpr(E);
    if (!Fixed.isUsable())
      return ExprError();
    E = Fixed.get();
  }

  // If the node is dependent, then preserve the expression until instantiation.
  if (E->isTypeDependent() || E->isValueDependent())
    return new (Context) ReflectionExpr(OpLoc, E, Context.DependentTy);

  if (OverloadExpr *Ovl = dyn_cast<OverloadExpr>(E)) {
    // FIXME: This should be okay. We should be able to provide a limited
    // interface to overloaded functions.
    return ExprError(Diag(OpLoc, diag::err_reflected_overload)
                     << Ovl->getSourceRange());
  }

  if (!isa<DeclRefExpr>(E))
    llvm_unreachable("Expression reflection not implemented");

  // Build the reflection expression.
  return BuildDeclReflection(OpLoc, cast<DeclRefExpr>(E)->getDecl());
}

/// \brief Build a reflection for the type wrapped by \p TSI.
ExprResult Sema::ActOnCXXReflectExpr(SourceLocation OpLoc,
                                     TypeSourceInfo *TSI) {
  QualType T = TSI->getType();

  // If the type is dependent, preserve the expression until instantiation.
  if (T->isDependentType())
    return new (Context) ReflectionExpr(OpLoc, TSI, Context.DependentTy);

  return BuildTypeReflection(OpLoc, T);
}

/// \brief Build a reflection for the type-id stored in \p D.
ExprResult Sema::ActOnCXXReflectExpr(SourceLocation OpLoc, Declarator &D) {
  return ActOnCXXReflectExpr(OpLoc, GetTypeForDeclarator(D, CurScope));
}

/// Try to construct a reflection for the declaration named by \p II.
/// 
/// This will reflect:
///
///   - id-expressions whose unqualified-id is an identifier
///   - type-names that are identifiers, and
///   - namespace-names
///   
// TODO: Handle ambiguous and overloaded lookups.
ExprResult Sema::ActOnCXXReflectExpr(SourceLocation OpLoc, CXXScopeSpec &SS,
                                     IdentifierInfo *II, SourceLocation IdLoc) {
  // Perform any declaration having the given name.
  LookupResult R(*this, II, OpLoc, LookupAnyName);
  LookupParsedName(R, CurScope, &SS);
  if (!R.isSingleResult())
    return ExprError(Diag(IdLoc, diag::err_reflected_overload));
  Decl *D = R.getAsSingle<Decl>();
  if (!D)
    return ExprError();

  // If the declaration is a template parameter, defer until instantiation.
  //
  // FIXME: This needs to be adapted for non-type and template template
  // parameters also. Most likely, we need to allow ReflectExprs to contain
  // declarations in addition to expressions and types.
  if (TypeDecl *TD = dyn_cast<TypeDecl>(D)) {
    QualType T = Context.getTypeDeclType(TD);
    if (T->isDependentType()) {
      TypeSourceInfo *TSI = Context.getTrivialTypeSourceInfo(T);
      return new (Context) ReflectionExpr(OpLoc, TSI, Context.DependentTy);
    }
  }

  // If we have a value declaration of dependent type, then make a dependent
  // decl-ref expression to be resolved later.
  if (ValueDecl *VD = dyn_cast<ValueDecl>(D)) {
    QualType T = VD->getType();
    if (T->isDependentType()) {
      Expr *E = new (Context)
          DeclRefExpr(VD, false, Context.DependentTy, VK_LValue, OpLoc);
      return new (Context) ReflectionExpr(OpLoc, E, Context.DependentTy);
    }
  }

  return BuildDeclReflection(OpLoc, D);
}

/// Used to encode the kind of entity reflected.
///
/// This value is packed into the low-order bits of each reflected pointer.
/// Because we stuff pointer values, all must be aligned at 2 bytes (which is
/// generally guaranteed).
///
// TODO: Could we safely use high-order bits?
enum ReflectionKind { RK_Decl = 1, RK_Type = 2, RK_Expr = 3 };

using ReflectionValue =
    llvm::PointerSumType<ReflectionKind,
                         llvm::PointerSumTypeMember<RK_Decl, Decl *>,
                         llvm::PointerSumTypeMember<RK_Type, Type *>,
                         llvm::PointerSumTypeMember<RK_Expr, Expr *>>;

static std::pair<ReflectionKind, void *> ExplodeOpaqueValue(std::uintptr_t N) {
  // Look away. I'm totally breaking abstraction.
  using Helper = llvm::detail::PointerSumTypeHelper<
      ReflectionKind, llvm::PointerSumTypeMember<RK_Decl, Decl *>,
      llvm::PointerSumTypeMember<RK_Type, Type *>,
      llvm::PointerSumTypeMember<RK_Expr, Expr *>>;
  ReflectionKind K = (ReflectionKind)(N & Helper::TagMask);
  void *P = (void *)(N & Helper::PointerMask);
  return {K, P};
}

/// Returns the name of the class we're going to instantiate.
///
// TODO: Add templates and... other stuff?
//
// TODO: Do we want a more precise set of types for these things?
static char const *GetReflectionClass(Decl *D) {
  switch (D->getKind()) {
  case Decl::CXXConstructor:
    return "constructor";
  case Decl::CXXConversion:
    return "conversion";
  case Decl::CXXDestructor:
    return "destructor";
  case Decl::CXXMethod:
    return "member_function";
  case Decl::EnumConstant:
    return "enumerator";
  case Decl::Field:
    return "member_variable";
  case Decl::Function:
    return "function";
  case Decl::Namespace:
    return "ns";
  case Decl::ParmVar:
    return "parameter";
  case Decl::TranslationUnit:
    return "tu";
  case Decl::Var:
    return "variable";
  default:
    break;
  }
  llvm_unreachable("Unhandled declaration in reflection");
}

/// \brief Return an expression whose type reflects the given node.
ExprResult Sema::BuildDeclReflection(SourceLocation Loc, Decl *D) {
  // Use BuildTypeReflection for type declarations.
  if (TagDecl *TD = dyn_cast<TagDecl>(D))
    return BuildTypeReflection(Loc, Context.getTagDeclType(TD));

  // Get the template name for the instantiation.
  char const *Name = GetReflectionClass(D);
  ClassTemplateDecl *Temp = RequireReflectionType(Loc, Name);
  if (!Temp)
    return ExprError();
  TemplateName TempName(Temp);

  // Get the reflected value for D.
  ReflectionValue RV = ReflectionValue::create<RK_Decl>(D);

  // Build a template specialization, instantiate it, and then complete it.
  QualType IntPtrTy = Context.getIntPtrType();
  llvm::APSInt IntPtrVal = Context.MakeIntValue(RV.getOpaqueValue(), IntPtrTy);
  TemplateArgument Arg(Context, IntPtrVal, IntPtrTy);
  // FIXME: WE Probably want to create a TemplateArgumentLocInfo with an
  // expression just in case this somehow fails to be a valid template
  // argument.
  TemplateArgumentLoc ArgLoc(Arg, TemplateArgumentLocInfo());
  TemplateArgumentListInfo TempArgs(Loc, Loc);
  TempArgs.addArgument(ArgLoc);
  QualType TempType = CheckTemplateIdType(TempName, Loc, TempArgs);

  if (RequireCompleteType(Loc, TempType, diag::err_incomplete_type))
    return ExprError();

  // Produce a value-initialized temporary of the required type.
  SmallVector<Expr *, 1> Args;
  InitializedEntity Entity = InitializedEntity::InitializeTemporary(TempType);
  InitializationKind Kind = InitializationKind::CreateValue(Loc, Loc, Loc);
  InitializationSequence InitSeq(*this, Entity, Kind, Args);
  return InitSeq.Perform(*this, Entity, Kind, Args);
}

/// Returns the reflection class name for the type \p T.
///
// TODO: Actually populate this table.
static char const *GetReflectionClass(QualType T) {
  T = T.getCanonicalType();
  switch (T->getTypeClass()) {
  case Type::Record:
    if (T->isUnionType())
      return "union_type";
    return "class_type";
  case Type::Enum:
    return "enum_type";
  default:
    return "type"; // FIXME: Wrong! We should have a class for each type.
  }
}

/// \brief Return an expression whose type reflects the given node.
///
// TODO: Accommodate cv-qualifiers somehow. Perhaps add them as template
// parameters a la:
//
//    template<reflection_t X, bool C, bool V>
//    struct type { ... };
//
// Note that we would need a few alternative traits to combine cv information
// in order to accurately get the type name. I also suspect that we'll need
// noexcept information for function types, and possibly more state flags
// for other types beyond this. Same idea. X is always the value type.
// Additional flags can be added as extensions.
//
// TODO: There's a lot of duplication between this and the BuildDeclReflection
// function above. Surely we can simplify.
ExprResult Sema::BuildTypeReflection(SourceLocation Loc, QualType QT) {
  // See through elaborated and deduced types.
  if (const ElaboratedType *Elab = QT->getAs<ElaboratedType>()) {
    QT = Elab->getNamedType();
  } else if (const AutoType *Auto = QT->getAs<AutoType>()) {
    assert(Auto->isDeduced() && "Reflection of non-deduced type");
    QT = Auto->getDeducedType();
  }

  // Get the wrapper type.
  char const *Name = GetReflectionClass(QT);
  ClassTemplateDecl *Temp = RequireReflectionType(Loc, Name);
  if (!Temp)
    return ExprError();
  TemplateName TempName(Temp);

  Type *T = const_cast<Type *>(QT.getTypePtr());
  ReflectionValue RV = ReflectionValue::create<RK_Type>(T);

  // Build a template specialization, instantiate it, and then complete it.
  QualType IntPtrTy = Context.getIntPtrType();
  llvm::APSInt IntPtrVal = Context.MakeIntValue(RV.getOpaqueValue(), IntPtrTy);
  TemplateArgument Arg(Context, IntPtrVal, IntPtrTy);
  TemplateArgumentLoc ArgLoc(Arg, TemplateArgumentLocInfo());
  TemplateArgumentListInfo TempArgs(Loc, Loc);
  TempArgs.addArgument(ArgLoc);
  QualType TempType = CheckTemplateIdType(TempName, Loc, TempArgs);

  if (RequireCompleteType(Loc, TempType, diag::err_incomplete_type))
    return ExprError();

  // Produce a value-initialized temporary of the required type.
  SmallVector<Expr *, 1> Args;
  InitializedEntity Entity = InitializedEntity::InitializeTemporary(TempType);
  InitializationKind Kind = InitializationKind::CreateValue(Loc, Loc, Loc);
  InitializationSequence InitSeq(*this, Entity, Kind, Args);
  return InitSeq.Perform(*this, Entity, Kind, Args);
}

/// \brief Returns the cpp3k namespace if a suitable header has been included.
/// If not, a diagnostic is emitted, and \c nullptr is returned.
///
// TODO: We should probably cache this the same way that we do
// with typeid (see CXXTypeInfoDecl in Sema.h).
NamespaceDecl *Sema::RequireCpp3kNamespace(SourceLocation Loc) {
  IdentifierInfo *Cpp3kII = &PP.getIdentifierTable().get("cpp3k");
  LookupResult R(*this, Cpp3kII, Loc, LookupNamespaceName);
  LookupQualifiedName(R, Context.getTranslationUnitDecl());
  if (!R.isSingleResult()) {
    Diag(Loc, diag::err_need_header_before_dollar);
    return nullptr;
  }
  NamespaceDecl *Cpp3k = R.getAsSingle<NamespaceDecl>();
  assert(Cpp3k && "cpp3k is not a namespace");
  return Cpp3k;
}

/// \brief Same as RequireCpp3kNamespace, but requires cpp3k::meta.
NamespaceDecl *Sema::RequireCpp3kMetaNamespace(SourceLocation Loc) {
  NamespaceDecl *Cpp3k = RequireCpp3kNamespace(Loc);
  if (!Cpp3k)
    return nullptr;

  // Get the cpp3k::meta namespace.
  IdentifierInfo *MetaII = &PP.getIdentifierTable().get("meta");
  LookupResult R(*this, MetaII, Loc, LookupNamespaceName);
  LookupQualifiedName(R, Cpp3k);
  if (!R.isSingleResult()) {
    Diag(Loc, diag::err_need_header_before_dollar);
    return nullptr;
  }
  NamespaceDecl *Meta = R.getAsSingle<NamespaceDecl>();
  assert(Meta && "cpp3k::meta is not a namespace");
  return Meta;
}

/// \brief Returns the class with the given name in the
/// std::[experimental::]meta namespace. If no such class can be found, a
/// diagnostic is emitted, and \c nullptr returned.
///
// TODO: Cache these types so we don't keep doing lookup. In on the first
// lookup, cache the names of ALL meta types so that we can easily check
// for appropriate arguments in the reflection traits.
ClassTemplateDecl *Sema::RequireReflectionType(SourceLocation Loc,
                                               char const *Name) {
  NamespaceDecl *Meta = RequireCpp3kMetaNamespace(Loc);
  if (!Meta)
    return nullptr;

  // Get the corresponding reflection class.
  IdentifierInfo *TypeII = &PP.getIdentifierTable().get(Name);
  LookupResult R(*this, TypeII, SourceLocation(), LookupAnyName);
  LookupQualifiedName(R, Meta);
  ClassTemplateDecl *Decl = R.getAsSingle<ClassTemplateDecl>();
  if (!Decl) {
    Diag(Loc, diag::err_need_header_before_dollar);
    return nullptr;
  }
  return Decl;
}

/// Information supporting reflection operations.
///
// TODO: Move all of the functions below into this class since it provides
// the context for their evaluation.
struct Reflector {
  Sema &S;
  SourceLocation KWLoc;
  SourceLocation RParenLoc;
  ArrayRef<Expr *> Args;
  ArrayRef<llvm::APSInt> Vals;

  ExprResult Reflect(ReflectionTrait RT, Decl *D);
  ExprResult Reflect(ReflectionTrait RT, Type *T);

  // General entity properties.
  ExprResult ReflectName(Decl *D);
  ExprResult ReflectName(Type *D);
  ExprResult ReflectQualifiedName(Decl *D);
  ExprResult ReflectQualifiedName(Type *D);
  ExprResult ReflectDeclarationContext(Decl *D);
  ExprResult ReflectDeclarationContext(Type *T);
  ExprResult ReflectLexicalContext(Decl *D);
  ExprResult ReflectLexicalContext(Type *T);

  ExprResult ReflectTraits(Decl *D);
  ExprResult ReflectTraits(Type *T);

  ExprResult ReflectPointer(Decl *D);
  ExprResult ReflectValue(Decl *D);
  ExprResult ReflectType(Decl *D);

  ExprResult ReflectNumParameters(Decl *D);
  ExprResult ReflectParameter(Decl *D, const llvm::APSInt &N);

  template <typename I>
  ExprResult GetNumMembers(I First, I Limit);

  template <typename I>
  ExprResult GetMember(const llvm::APSInt &N, I First, I Limit);

  ExprResult ReflectNumMembers(Decl *);
  ExprResult ReflectMember(Decl *, const llvm::APSInt &N);
  ExprResult ReflectNumMembers(Type *);
  ExprResult ReflectMember(Type *, const llvm::APSInt &N);
};

ExprResult Sema::ActOnReflectionTrait(SourceLocation KWLoc,
                                      ReflectionTrait Kind,
                                      ArrayRef<Expr *> Args,
                                      SourceLocation RParenLoc) {
  // If any arguments are dependent, then the result is a dependent
  // expression.
  //
  // TODO: What if a argument is type dependent? Or instantiation dependent?
  for (unsigned i = 0; i < Args.size(); ++i) {
    if (Args[i]->isValueDependent()) {
      QualType Ty = Context.DependentTy;
      return new (Context) ReflectionTraitExpr(Context, Kind, Ty, Args,
                                               APValue(), KWLoc, RParenLoc);
    }
  }

  // Ensure that each operand has integral type.
  for (unsigned i = 0; i < Args.size(); ++i) {
    Expr *E = Args[i];
    if (!E->getType()->isIntegerType()) {
      Diag(E->getLocStart(), diag::err_expr_not_ice) << 1;
      return ExprError();
    }
  }

  // Evaluate all of the operands ahead of time. Note that trait arity
  // is checked at parse time.
  SmallVector<llvm::APSInt, 2> Vals;
  Vals.resize(Args.size());
  for (unsigned i = 0; i < Args.size(); ++i) {
    Expr *E = Args[i];
    if (!E->EvaluateAsInt(Vals[i], Context)) {
      Diag(E->getLocStart(), diag::err_expr_not_ice) << 1;
      return ExprError();
    }
  }

  // FIXME: Verify that this is actually a reflected node.
  std::pair<ReflectionKind, void *> Info =
      ExplodeOpaqueValue(Vals[0].getExtValue());

  Reflector R{*this, KWLoc, RParenLoc, Args, Vals};
  if (Info.first == RK_Decl)
    return R.Reflect(Kind, (Decl *)Info.second);
  if (Info.first == RK_Type)
    return R.Reflect(Kind, (Type *)Info.second);

  llvm_unreachable("Unhandled reflection");
}

/// Returns a string literal that has the given name.
static ExprResult MakeString(ASTContext &C, const std::string &Str) {
  llvm::APSInt Size = C.MakeIntValue(Str.size() + 1, C.getSizeType());
  QualType Elem = C.getConstType(C.CharTy);
  QualType Type = C.getConstantArrayType(Elem, Size, ArrayType::Normal, 0);
  return StringLiteral::Create(C, Str, StringLiteral::Ascii, false, Type,
                               SourceLocation());
}

ExprResult Reflector::Reflect(ReflectionTrait RT, Decl *D) {
  switch (RT) {
  // Name(s) of a declaration.
  case URT_ReflectName:
    return ReflectName(D);
  case URT_ReflectQualifiedName:
    return ReflectQualifiedName(D);
  case URT_ReflectDeclarationContext:
    return ReflectDeclarationContext(D);
  case URT_ReflectLexicalContext:
    return ReflectLexicalContext(D);
  case URT_ReflectTraits:
    return ReflectTraits(D);
  case URT_ReflectPointer:
    return ReflectPointer(D);
  case URT_ReflectValue:
    return ReflectValue(D);
  case URT_ReflectType:
    return ReflectType(D);
  case URT_ReflectNumParameters:
    return ReflectNumParameters(D);
  case BRT_ReflectParameter:
    return ReflectParameter(D, Vals[1]);
  case URT_ReflectNumMembers:
    return ReflectNumMembers(D);
  case BRT_ReflectMember:
    return ReflectMember(D, Vals[1]);
  }

  // FIXME: Improve this error message.
  S.Diag(KWLoc, diag::err_reflection_not_supported);
  return ExprError();
}

ExprResult Reflector::Reflect(ReflectionTrait RT, Type *T) {
  switch (RT) {
  // Type name.
  case URT_ReflectName:
    return ReflectName(T);
  case URT_ReflectQualifiedName:
    return ReflectQualifiedName(T);
  case URT_ReflectDeclarationContext:
    return ReflectDeclarationContext(T);
  case URT_ReflectLexicalContext:
    return ReflectLexicalContext(T);
  case URT_ReflectTraits:
    return ReflectTraits(T);
  case URT_ReflectNumMembers:
    return ReflectNumMembers(T->getAsTagDecl());
  case BRT_ReflectMember:
    return ReflectMember(T->getAsTagDecl(), Vals[1]);
  default:
    break;
  }

  // FIXME: Improve this error message.
  S.Diag(KWLoc, diag::err_reflection_not_supported);
  return ExprError();
}

/// Returns a named declaration or emits an error and returns \c nullptr.
static NamedDecl *RequireNamedDecl(Reflector &R, Decl *D) {
  Sema &S = R.S;
  if (!isa<NamedDecl>(D)) {
    S.Diag(R.Args[0]->getLocStart(), diag::err_reflection_not_named);
    return nullptr;
  }
  return cast<NamedDecl>(D);
}

ExprResult Reflector::ReflectName(Decl *D) {
  if (NamedDecl *ND = RequireNamedDecl(*this, D))
    return MakeString(S.Context, ND->getNameAsString());
  return ExprError();
}

ExprResult Reflector::ReflectName(Type *T) {
  // Use the underlying declaration of tag types for the name. This way,
  // we won't generate "struct or enum" as part of the type.
  if (TagDecl *TD = T->getAsTagDecl())
    return MakeString(S.Context, TD->getNameAsString());
  QualType QT(T, 0);
  return MakeString(S.Context, QT.getAsString());
}

ExprResult Reflector::ReflectQualifiedName(Decl *D) {
  if (NamedDecl *ND = RequireNamedDecl(*this, D))
    return MakeString(S.Context, ND->getQualifiedNameAsString());
  return ExprError();
}

ExprResult Reflector::ReflectQualifiedName(Type *T) {
  if (TagDecl *TD = T->getAsTagDecl())
    return MakeString(S.Context, TD->getQualifiedNameAsString());
  QualType QT(T, 0);
  return MakeString(S.Context, QT.getAsString());
}

// TODO: Currently, this fails to return a declaration context for the
// translation unit and for builtin types (because they aren't declared).
// Perhaps we should return an empty context?

/// Reflects the declaration context of \p D.
ExprResult Reflector::ReflectDeclarationContext(Decl *D) {
  if (isa<TranslationUnitDecl>(D)) {
    S.Diag(KWLoc, diag::err_reflection_not_supported);
    return ExprError();
  }
  return S.BuildDeclReflection(KWLoc, cast<Decl>(D->getDeclContext()));
}

/// Reflects the declaration context of a user-defined type \p T.
///
// TODO: Emit a better error for non-declared types.
ExprResult Reflector::ReflectDeclarationContext(Type *T) {
  if (TagDecl *TD = T->getAsTagDecl()) {
    Decl *D = cast<Decl>(TD->getDeclContext());
    return S.BuildDeclReflection(KWLoc, D);
  }
  S.Diag(KWLoc, diag::err_reflection_not_supported);
  return ExprError();
}

/// Reflects the lexical declaration context of \p D.
ExprResult Reflector::ReflectLexicalContext(Decl *D) {
  if (isa<TranslationUnitDecl>(D)) {
    S.Diag(KWLoc, diag::err_reflection_not_supported);
    return ExprError();
  }
  return S.BuildDeclReflection(KWLoc, cast<Decl>(D->getLexicalDeclContext()));
}

/// Reflects the lexical declaration context of a user-defined type \p T.
///
// TODO: Emit a better error for non-declared types.
ExprResult Reflector::ReflectLexicalContext(Type *T) {
  if (TagDecl *TD = T->getAsTagDecl()) {
    Decl *D = cast<Decl>(TD->getLexicalDeclContext());
    return S.BuildDeclReflection(KWLoc, D);
  }
  S.Diag(KWLoc, diag::err_reflection_not_supported);
  return ExprError();
}

enum LinkageTrait : unsigned { LinkNone, LinkInternal, LinkExternal };

/// Remap linkage specifiers into a 2-bit value.
static LinkageTrait getLinkage(NamedDecl *D) {
  switch (D->getFormalLinkage()) {
  case NoLinkage:
    return LinkNone;
  case InternalLinkage:
    return LinkInternal;
  case ExternalLinkage:
    return LinkExternal;
  default:
    break;
  }
  llvm_unreachable("Invalid linkage specification");
}

enum AccessTrait : unsigned {
  AccessGlobal,
  AccessPublic,
  AccessPrivate,
  AccessProtected
};

/// Returns the access specifiers for \p D.
static AccessTrait getAccess(Decl *D) {
  switch (D->getAccess()) {
  case AS_public:
    return AccessPublic;
  case AS_private:
    return AccessPrivate;
  case AS_protected:
    return AccessProtected;
  case AS_none:
    return AccessGlobal;
  }
}

/// This gives the storage duration of declared objects, not the storage
/// specifier, which incorporates aspects of duration and linkage.
enum StorageTrait : unsigned {
  NoStorage,
  StaticStorage,
  AutomaticStorage,
  ThreadStorage,
};

/// Returns the storage duration of \p D.
static StorageTrait getStorage(VarDecl *D) {
  switch (D->getStorageDuration()) {
  case SD_Automatic:
    return AutomaticStorage;
  case SD_Thread:
    return ThreadStorage;
  case SD_Static:
    return StaticStorage;
  default:
    break;
  }
  return NoStorage;
}

/// Traits for named objects.
///
/// Note that a variable can be declared \c extern and not be defined.
struct VariableTraits {
  LinkageTrait Linkage : 2;
  AccessTrait Access : 2;
  StorageTrait Storage : 2;
  bool Constexpr : 1;
  bool Defined : 1;
  bool Inline : 1; ///< Valid only when defined.
};

static VariableTraits getVariableTraits(VarDecl *D) {
  VariableTraits T{};
  T.Linkage = getLinkage(D);
  T.Access = getAccess(D);
  T.Storage = getStorage(D);
  T.Constexpr = D->isConstexpr();
  T.Defined = D->getDefinition() != nullptr;
  T.Inline = D->isInline();
  return T;
}

/// Traits for named sub-objects of a class (or union?).
struct FieldTraits {
  LinkageTrait Linkage : 2;
  AccessTrait Access : 2;
  bool Mutable : 1;
};

/// Get the traits for a non-static member of a class or union.
static FieldTraits getFieldTraits(FieldDecl *D) {
  FieldTraits T{};
  T.Linkage = getLinkage(D);
  T.Access = getAccess(D);
  T.Mutable = D->isMutable();
  return T;
}

/// Computed traits of normal, extern local, and static class functions.
///
// TODO: Add calling conventions to function traits.
struct FunctionTraits {
  LinkageTrait Linkage : 2;
  AccessTrait Access : 2;
  bool Constexpr : 1;
  bool Nothrow : 1; ///< Called \c noexcept in C++.
  bool Defined : 1;
  bool Inline : 1;  ///< Valid only when defined.
  bool Deleted : 1; ///< Valid only when defined.
};

static bool getNothrow(ASTContext &C, FunctionDecl *D) {
  if (const FunctionProtoType *Ty = D->getType()->getAs<FunctionProtoType>())
    return Ty->isNothrow(C);
  return false;
}

static FunctionTraits getFunctionTraits(ASTContext &C, FunctionDecl *D) {
  FunctionTraits T{};
  T.Linkage = getLinkage(D);
  T.Access = getAccess(D);
  T.Constexpr = D->isConstexpr();
  T.Nothrow = getNothrow(C, D);
  T.Defined = D->getDefinition() != nullptr;
  T.Inline = D->isInlined();
  T.Deleted = D->isDeleted();
  return T;
}

/// Traits for normal member functions.
struct MethodTraits {
  LinkageTrait Linkage : 2;
  AccessTrait Access : 2;
  bool Constexpr : 1;
  bool Explicit : 1;
  bool Virtual : 1;
  bool Pure : 1;
  bool Final : 1;
  bool Override : 1;
  bool Nothrow : 1; ///< Called \c noexcept in C++.
  bool Defined : 1;
  bool Inline : 1;
  bool Deleted : 1;
  bool Defaulted : 1;
  bool Trivial : 1;
};

static MethodTraits getMethodTraits(ASTContext &C, CXXConstructorDecl *D) {
  MethodTraits T{};
  T.Linkage = getLinkage(D);
  T.Access = getAccess(D);
  T.Constexpr = D->isConstexpr();
  T.Nothrow = getNothrow(C, D);
  T.Defined = D->getDefinition() != nullptr;
  T.Inline = D->isInlined();
  T.Deleted = D->isDeleted();
  T.Defaulted = D->isDefaulted();
  T.Trivial = D->isTrivial();
  return T;
}

static MethodTraits getMethodTraits(ASTContext &C, CXXDestructorDecl *D) {
  MethodTraits T{};
  T.Linkage = getLinkage(D);
  T.Access = getAccess(D);
  T.Virtual = D->isVirtual();
  T.Pure = D->isPure();
  T.Final = D->hasAttr<FinalAttr>();
  T.Override = D->hasAttr<OverrideAttr>();
  T.Nothrow = getNothrow(C, D);
  T.Defined = D->getDefinition() != nullptr;
  T.Inline = D->isInlined();
  T.Deleted = D->isDeleted();
  T.Defaulted = D->isDefaulted();
  T.Trivial = D->isTrivial();
  return T;
}

static MethodTraits getMethodTraits(ASTContext &C, CXXConversionDecl *D) {
  MethodTraits T{};
  T.Linkage = getLinkage(D);
  T.Access = getAccess(D);
  T.Constexpr = D->isConstexpr();
  T.Explicit = D->isExplicit();
  T.Virtual = D->isVirtual();
  T.Pure = D->isPure();
  T.Final = D->hasAttr<FinalAttr>();
  T.Override = D->hasAttr<OverrideAttr>();
  T.Nothrow = getNothrow(C, D);
  T.Defined = D->getDefinition() != nullptr;
  T.Inline = D->isInlined();
  T.Deleted = D->isDeleted();
  return T;
}

static MethodTraits getMethodTraits(ASTContext &C, CXXMethodDecl *D) {
  MethodTraits T{};
  T.Linkage = getLinkage(D);
  T.Access = getAccess(D);
  T.Constexpr = D->isConstexpr();
  T.Virtual = D->isVirtual();
  T.Pure = D->isPure();
  T.Final = D->hasAttr<FinalAttr>();
  T.Override = D->hasAttr<OverrideAttr>();
  T.Nothrow = getNothrow(C, D);
  T.Defined = D->getDefinition() != nullptr;
  T.Inline = D->isInlined();
  T.Deleted = D->isDeleted();
  return T;
}

struct ValueTraits {
  LinkageTrait Linkage : 2;
  AccessTrait Access : 2;
};

static ValueTraits getValueTraits(EnumConstantDecl *D) {
  ValueTraits T{};
  T.Linkage = getLinkage(D);
  T.Access = getAccess(D);
  return T;
}

struct NamespaceTraits {
  LinkageTrait Linkage : 2;
  AccessTrait Access : 2;
  bool Inline : 1;
};

static NamespaceTraits getNamespaceTraits(NamespaceDecl *D) {
  NamespaceTraits T{};
  T.Linkage = getLinkage(D);
  T.Access = getAccess(D);
  T.Inline = D->isInline();
  return T;
}

// TODO: Accumulate all known type traits for classes.
struct ClassTraits {
  LinkageTrait Linkage : 2;
  AccessTrait Access : 2;
  bool Complete : 1;
  bool Polymoprhic : 1;
  bool Abstract : 1;
  bool Final : 1;
  bool Empty : 1;
};

static ClassTraits getClassTraits(CXXRecordDecl *D) {
  ClassTraits T{};
  T.Linkage = getLinkage(D);
  T.Access = getAccess(D);
  T.Complete = D->getDefinition() != nullptr;
  if (T.Complete) {
    T.Polymoprhic = D->isPolymorphic();
    T.Abstract = D->isAbstract();
    T.Final = D->hasAttr<FinalAttr>();
    T.Empty = D->isEmpty();
  }
  return T;
}

struct EnumTraits {
  LinkageTrait Linkage : 2;
  AccessTrait Access : 2;
  bool Scoped;
  bool Complete;
};

static EnumTraits getEnumTraits(EnumDecl *D) {
  EnumTraits T{};
  T.Linkage = getLinkage(D);
  T.Access = getAccess(D);
  T.Scoped = D->isScoped();
  T.Complete = D->isComplete();
  return T;
}

/// Convert a bit-field structure into a uint32.
template <typename Traits>
static inline std::uint32_t LaunderTraits(Traits S) {
  static_assert(sizeof(std::uint32_t) == sizeof(Traits), "Size mismatch");
  unsigned ret{};
  std::memcpy(&ret, &S, sizeof(S));
  return ret;
}

/// Reflects the specifiers of the declaration \p D.
ExprResult Reflector::ReflectTraits(Decl *D) {
  ASTContext &C = S.Context;

  std::uint32_t Traits;
  if (VarDecl *Var = dyn_cast<VarDecl>(D))
    Traits = LaunderTraits(getVariableTraits(Var));
  else if (FieldDecl *Field = dyn_cast<FieldDecl>(D))
    Traits = LaunderTraits(getFieldTraits(Field));
  else if (CXXConstructorDecl *Ctor = dyn_cast<CXXConstructorDecl>(D))
    Traits = LaunderTraits(getMethodTraits(C, Ctor));
  else if (CXXDestructorDecl *Dtor = dyn_cast<CXXDestructorDecl>(D))
    Traits = LaunderTraits(getMethodTraits(C, Dtor));
  else if (CXXConversionDecl *Conv = dyn_cast<CXXConversionDecl>(D))
    Traits = LaunderTraits(getMethodTraits(C, Conv));
  else if (CXXMethodDecl *Meth = dyn_cast<CXXMethodDecl>(D))
    Traits = LaunderTraits(getMethodTraits(C, Meth));
  else if (FunctionDecl *Fn = dyn_cast<FunctionDecl>(D))
    Traits = LaunderTraits(getFunctionTraits(C, Fn));
  else if (EnumConstantDecl *Enum = dyn_cast<EnumConstantDecl>(D))
    Traits = LaunderTraits(getValueTraits(Enum));
  else if (NamespaceDecl *Ns = dyn_cast<NamespaceDecl>(D))
    Traits = LaunderTraits(getNamespaceTraits(Ns));
  else
    llvm_unreachable("Unsupported declaration");

  // FIXME: This needs to be at least 32 bits, 0 extended if greater.
  llvm::APSInt N = C.MakeIntValue(Traits, C.UnsignedIntTy);
  return IntegerLiteral::Create(C, N, C.UnsignedIntTy, KWLoc);
}

ExprResult Reflector::ReflectTraits(Type *T) {
  ASTContext &C = S.Context;

  // Traits are only defined for user-defined types.
  TagDecl *TD = T->getAsTagDecl();
  if (!TD) {
    S.Diag(KWLoc, diag::err_reflection_not_supported);
    return ExprError();
  }

  std::uint32_t Traits;
  if (CXXRecordDecl *Class = dyn_cast<CXXRecordDecl>(TD))
    Traits = LaunderTraits(getClassTraits(Class));
  else if (EnumDecl *Enum = dyn_cast<EnumDecl>(TD))
    Traits = LaunderTraits(getEnumTraits(Enum));
  else
    llvm_unreachable("Unsupported type");

  // FIXME: This needs to be at least 32 bits, 0 extended if greater.
  llvm::APSInt N = C.MakeIntValue(Traits, C.UnsignedIntTy);
  return IntegerLiteral::Create(C, N, C.UnsignedIntTy, KWLoc);
}

/// Reflects a pointer.
/// 
/// This only applies to global variables, member variables, and functions.
///
// TODO: We can actually reflect pointers to local variables by storing
// them within the reflected object. For example:
//
//    void f() {
//      int x = 0;
//      auto p = $x; // Constructs a temp with a pointer to x.
//      (void)*p.pointer(); // Evaluates to 0.
//    }
//
// This would require that local declarations reflect differently than
// global declarations.
ExprResult Reflector::ReflectPointer(Decl *D) {
  // We can only take the address of stored declarations.
  if (!isa<VarDecl>(D) && !isa<FieldDecl>(D) && !isa<FunctionDecl>(D)) {
    S.Diag(KWLoc, diag::err_reflection_not_supported);
    return ExprError();
  }
  ValueDecl *Val = cast<ValueDecl>(D);

  // Don't produce addresses to local variables; they aren't static.
  if (VarDecl *VD = dyn_cast<VarDecl>(Val)) {
    if (VD->hasLocalStorage()) {
      S.Diag(Args[0]->getLocStart(), diag::err_reflection_of_local_reference);
      return ExprError();
    }
  }

  // Determine the type of the declaration pointed at. If it's a member of
  // a class, we need to adjust it to a member pointer type.
  //
  // TODO: This is a subset of what CreateBuiltinUnaryOp does, but for
  // some reason, the result isn't being typed correctly.
  QualType Ty = Val->getType();
  if (FieldDecl *FD = dyn_cast<FieldDecl>(Val)) {
    const Type *Cls = S.Context.getTagDeclType(FD->getParent()).getTypePtr();
    Ty = S.Context.getMemberPointerType(Ty, Cls);
  } else if (isa<CXXConstructorDecl>(Val) || isa<CXXDestructorDecl>(D)) {
    // TODO: Find a better error message to emit.
    S.Diag(KWLoc, diag::err_reflection_not_supported);
    return ExprError();
  } else if (CXXMethodDecl *MD = dyn_cast<CXXMethodDecl>(Val)) {
    const Type *Cls = S.Context.getTagDeclType(MD->getParent()).getTypePtr();
    Ty = S.Context.getMemberPointerType(Ty, Cls);
  } else {
    Ty = S.Context.getPointerType(Ty);
  }

  DeclRefExpr *Ref =
      new (S.Context) DeclRefExpr(Val, false, Val->getType(), VK_LValue, KWLoc);
  S.MarkDeclRefReferenced(Ref);
  Expr *Op = new (S.Context)
      UnaryOperator(Ref, UO_AddrOf, Ty, VK_RValue, OK_Ordinary, KWLoc);
  return Op;
}

/// Reflects the value of an enumerator.
///
// TODO: Consider allowing this for instantiated non-type template arguments
// as well.
ExprResult Reflector::ReflectValue(Decl *D) {
  if (!isa<EnumConstantDecl>(D)) {
    S.Diag(KWLoc, diag::err_reflection_not_supported);
    return ExprError();
  }
  EnumConstantDecl *Enum = cast<EnumConstantDecl>(D);
  QualType Ty = Enum->getType();
  DeclRefExpr *Ref =
      new (S.Context) DeclRefExpr(Enum, false, Ty, VK_RValue, KWLoc);
  S.MarkDeclRefReferenced(Ref);
  return Ref;
}

/// Reflects the type of the typed declaration \p D.
ExprResult Reflector::ReflectType(Decl *D) {
  if (ValueDecl *VD = dyn_cast<ValueDecl>(D))
    return S.BuildTypeReflection(KWLoc, VD->getType());
  S.Diag(Args[0]->getLocStart(), diag::err_reflection_not_typed);
  return ExprError();
}

/// Returns a function declaration or emits a diagnostic and returns \c nullptr.
static FunctionDecl *RequireFunctionDecl(Reflector &R, Decl *D) {
  if (!isa<FunctionDecl>(D)) {
    R.S.Diag(R.Args[0]->getLocStart(), diag::err_reflection_not_function);
    return nullptr;
  }
  return cast<FunctionDecl>(D);
}

/// Reflects the number of parameters of a function declaration.
ExprResult Reflector::ReflectNumParameters(Decl *D) {
  if (FunctionDecl *Fn = RequireFunctionDecl(*this, D)) {
    ASTContext &C = S.Context;
    QualType T = C.UnsignedIntTy;
    llvm::APSInt N = C.MakeIntValue(Fn->getNumParams(), T);
    return IntegerLiteral::Create(C, N, T, KWLoc);
  }
  return ExprError();
}

/// Reflects a selected parameter of a function.
ExprResult Reflector::ReflectParameter(Decl *D, const llvm::APSInt &N) {
  if (FunctionDecl *Fn = RequireFunctionDecl(*this, D)) {
    unsigned Num = N.getExtValue();
    if (Num >= Fn->getNumParams()) {
      S.Diag(Args[1]->getLocStart(), diag::err_parameter_out_of_bounds);
      return ExprError();
    }
    return S.BuildDeclReflection(KWLoc, Fn->getParamDecl(Num));
  }
  return ExprError();
}

static NamespaceDecl *RequireNamespace(Reflector &R, Decl *D) {
  if (NamespaceDecl *NS = dyn_cast<NamespaceDecl>(D))
    return NS;
  R.S.Diag(R.Args[0]->getLocStart(), diag::err_reflection_not_supported);
  return nullptr;
}

/// Reflects the number of elements in the context.
template <typename I>
ExprResult Reflector::GetNumMembers(I First, I Limit) {
  ASTContext &C = S.Context;
  QualType T = C.UnsignedIntTy;
  unsigned D = std::distance(First, Limit);
  llvm::APSInt N = C.MakeIntValue(D, T);
  return IntegerLiteral::Create(C, N, T, KWLoc);
}

/// Reflects the selected member from the declaration.
template <typename I>
ExprResult Reflector::GetMember(const llvm::APSInt &N, I First, I Limit) {
  unsigned Ix = N.getExtValue();
  if (Ix >= std::distance(First, Limit)) {
    S.Diag(Args[1]->getLocStart(), diag::err_parameter_out_of_bounds);
    return ExprError();
  }
  std::advance(First, Ix);
  return S.BuildDeclReflection(KWLoc, *First);
}

// TODO: The semantics of this query on namespaces are questionable. Should
// we also include members in the anonymous namespace? If not, how could we
// access those? Another trait perhaps. What about imported declarations?
// We probably also need to walk the namespace backwards through previous
// declarations.
ExprResult Reflector::ReflectNumMembers(Decl *D) {
  if (D) {
    if (TagDecl *TD = dyn_cast<TagDecl>(D))
      return GetNumMembers(TD->decls_begin(), TD->decls_end());
    if (NamespaceDecl *NS = RequireNamespace(*this, D))
      return GetNumMembers(NS->decls_begin(), NS->decls_end());
  }
  S.Diag(Args[0]->getLocStart(), diag::err_reflection_not_supported);
  return ExprError();
}

/// Reflects the selected member from the declaration.
ExprResult Reflector::ReflectMember(Decl *D, const llvm::APSInt &N) {
  if (D) {
    if (TagDecl *TD = dyn_cast<TagDecl>(D))
      return GetMember(N, TD->decls_begin(), TD->decls_end());
    if (NamespaceDecl *NS = RequireNamespace(*this, D))
      return GetMember(N, NS->decls_begin(), NS->decls_end());
  }
  S.Diag(Args[0]->getLocStart(), diag::err_reflection_not_supported);
  return ExprError();
}

Decl *Sema::ActOnMetaclass(Scope *S, SourceLocation DLoc, SourceLocation IdLoc,
                           IdentifierInfo *II) {
  assert(II);

  bool IsInvalid = false;

  // Make sure that this definition doesn't conflict with existing tag
  // definitions.
  //
  // TODO: Should this be valid?
  //
  //    int x;
  //    $class x { }
  //
  // I think that pinning $class x to a tag name means that the variable
  // declaration will effectively hide $class x. We'd have to add $class to
  // the elaborated-type-specifier grammar.
  //
  // This is probably fine for now.
  LookupResult Previous(*this, II, IdLoc, LookupOrdinaryName, ForRedeclaration);
  LookupName(Previous, S);

  if (!Previous.empty()) {
    NamedDecl *PrevDecl = Previous.getRepresentativeDecl();
    MetaclassDecl *PrevMD = dyn_cast<MetaclassDecl>(PrevDecl);
    if (PrevMD) {
      Diag(IdLoc, diag::err_redefinition) << II;
      Diag(PrevMD->getLocation(), diag::note_previous_definition);
    } else {
      Diag(IdLoc, diag::err_redefinition_different_kind) << II;
      Diag(PrevDecl->getLocation(), diag::note_previous_definition);
    }
    IsInvalid = true;
  }

  MetaclassDecl *Metaclass =
      MetaclassDecl::Create(Context, CurContext, DLoc, IdLoc, II);

  if (IsInvalid)
    Metaclass->setInvalidDecl();

  PushOnScopeChains(Metaclass, S);
  return Metaclass;
}

<<<<<<< HEAD
void Sema::ActOnMetaclassStartDefinition(Scope *S, Decl *MD,
                                         CXXRecordDecl *&Definition) {
  MetaclassDecl *Metaclass = cast<MetaclassDecl>(MD);

  PushDeclContext(S, Metaclass);
  ActOnDocumentableDecl(Metaclass);

  TagTypeKind Kind = TypeWithKeyword::getTagTypeKindForTypeSpec(TST_metaclass);

  // Create a nested class to store the metaclass member declarations.
  Definition = CXXRecordDecl::Create(
      Context, Kind, CurContext, Metaclass->getLocStart(),
      Metaclass->getLocation(), Metaclass->getIdentifier());
  Definition->setImplicit();
  CurContext->addHiddenDecl(Definition);
  Definition->startDefinition();
  assert(Definition->isMetaclassDefinition() && "Broken metaclass definition");

  Metaclass->setDefinition(Definition);
}

void Sema::ActOnMetaclassFinishDefinition(Scope *S, Decl *MD,
                                          SourceRange BraceRange) {
  MetaclassDecl *Metaclass = cast<MetaclassDecl>(MD);
  Metaclass->setBraceRange(BraceRange);

  PopDeclContext();
}

void Sema::ActOnMetaclassDefinitionError(Scope *S, Decl *MD) {
  MetaclassDecl *Metaclass = cast<MetaclassDecl>(MD);
  Metaclass->setInvalidDecl();
=======
/// If \p II refers to a metaclass in the given scope, prefixed by an optional
/// scope specifier, return that declaration. If lookup fails, or if the
/// name refers to some other declaration, then return an invalid result.
DeclResult Sema::CheckMetaclassName(CXXScopeSpec *SS, SourceLocation IdLoc,
                                    IdentifierInfo *II) {
  // LookupResult R(*this, II, IdLoc, LookupTagName);
  // if (SS)
  //   LookupQualifiedName(R, CurContext, *SS);
  // else
  //   LookupName(R, CurScope);

  // if (MetaclassDecl *D = R.getAsSingle<MetaclassDecl>())
  //   return D;
>>>>>>> d07847cd

  PopDeclContext();
}

/// Determine whether the given identifier is the name of a C++ metaclass.
///
/// \param S                  The scope from which unqualified metaclass name
///                           lookup will begin.
/// \param SS                 If non-null, the C++ scope specifier that
///                           qualifies the name \p Name.
/// \param Name               The identifier.
/// \param NameLoc            The source location of the identifier \p Name.
/// \param [in,out] Metaclass If non-null and this function returns \c true,
///                           will contain the metaclass declaration found by
///                           lookup.
/// \returns                  \c true if a metaclass declaration with the
///                           specified name is found, \c false otherwise.
bool Sema::isMetaclassName(Scope *S, CXXScopeSpec *SS,
                           const IdentifierInfo &Name, SourceLocation NameLoc,
                           Decl **Metaclass) {
  // FIXME: What kind of lookup should be performed for metaclass names?
  LookupResult R(*this, &Name, NameLoc, LookupOrdinaryName, ForRedeclaration);
  // TODO: Check for metaclass template specializations.
  LookupParsedName(R, S, SS);

  MetaclassDecl *MD = R.getAsSingle<MetaclassDecl>();

  if (!MD)
    return false;
  if (Metaclass)
    *Metaclass = MD;
  return true;
}<|MERGE_RESOLUTION|>--- conflicted
+++ resolved
@@ -1161,7 +1161,6 @@
   return Metaclass;
 }
 
-<<<<<<< HEAD
 void Sema::ActOnMetaclassStartDefinition(Scope *S, Decl *MD,
                                          CXXRecordDecl *&Definition) {
   MetaclassDecl *Metaclass = cast<MetaclassDecl>(MD);
@@ -1194,21 +1193,6 @@
 void Sema::ActOnMetaclassDefinitionError(Scope *S, Decl *MD) {
   MetaclassDecl *Metaclass = cast<MetaclassDecl>(MD);
   Metaclass->setInvalidDecl();
-=======
-/// If \p II refers to a metaclass in the given scope, prefixed by an optional
-/// scope specifier, return that declaration. If lookup fails, or if the
-/// name refers to some other declaration, then return an invalid result.
-DeclResult Sema::CheckMetaclassName(CXXScopeSpec *SS, SourceLocation IdLoc,
-                                    IdentifierInfo *II) {
-  // LookupResult R(*this, II, IdLoc, LookupTagName);
-  // if (SS)
-  //   LookupQualifiedName(R, CurContext, *SS);
-  // else
-  //   LookupName(R, CurScope);
-
-  // if (MetaclassDecl *D = R.getAsSingle<MetaclassDecl>())
-  //   return D;
->>>>>>> d07847cd
 
   PopDeclContext();
 }
