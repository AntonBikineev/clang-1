--- conflicted
+++ resolved
@@ -6929,11 +6929,8 @@
   return getDerived().RebuildCoyieldExpr(E->getKeywordLoc(), Result.get());
 }
 
-<<<<<<< HEAD
-=======
 // [Meta]
 
->>>>>>> 02ecc311
 template <typename Derived>
 ExprResult TreeTransform<Derived>::TransformReflectionExpr(ReflectionExpr *E) {
   if (E->hasExpressionOperand()) {
@@ -7298,25 +7295,13 @@
 template <typename Derived>
 StmtResult
 TreeTransform<Derived>::TransformCXXTupleExpansionStmt(
-<<<<<<< HEAD
                                                      CXXTupleExpansionStmt *S) {
   StmtResult RangeVar = getDerived().TransformStmt(S->getRangeVarStmt());
   if (RangeVar.isInvalid())
-=======
-    CXXTupleExpansionStmt *S) {
-  StmtResult RangeVar = getDerived().TransformStmt(S->getRangeVarStmt());
-  if (RangeVar.isInvalid()) {
-    llvm::errs() << "FAILED RANGE VAR\n";
->>>>>>> 02ecc311
     return StmtError();
 
   StmtResult LoopVar = getDerived().TransformStmt(S->getLoopVarStmt());
-<<<<<<< HEAD
   if (LoopVar.isInvalid())
-=======
-  if (LoopVar.isInvalid()) {
-    llvm::errs() << "FAILED LOOP VAR\n";
->>>>>>> 02ecc311
     return StmtError();
 
   StmtResult NewStmt = S;
@@ -7330,12 +7315,7 @@
   }
 
   StmtResult Body = getDerived().TransformStmt(S->getBody());
-<<<<<<< HEAD
   if (Body.isInvalid())
-=======
-  if (Body.isInvalid()) {
-    llvm::errs() << "FAILED BODY\n";
->>>>>>> 02ecc311
     return StmtError();
 
   // Body has changed but we didn't rebuild the for-range statement. Rebuild
