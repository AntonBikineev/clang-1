//===--- ParseReflect.cpp - Reflection Parsing ----------------------------===//
//
//                     The LLVM Compiler Infrastructure
//
// This file is distributed under the University of Illinois Open Source
// License. See LICENSE.TXT for details.
//
//===----------------------------------------------------------------------===//
//
// This file implements parsing for C++ reflection.
//
//===----------------------------------------------------------------------===//

#include "RAIIObjectsForParser.h"
#include "clang/Parse/ParseDiagnostic.h"
#include "clang/Parse/Parser.h"
#include "clang/Sema/PrettyDeclStackTrace.h"

using namespace clang;

<<<<<<< HEAD
ExprResult Parser::ParseReflectOperand(SourceLocation OpLoc) {
  // TODO: Actually look at the token following the '$'. We should be able
  // to easily predict the parse.

=======
/// FIXME: This function is called from several parses. We need to provide more
/// information in order to appropriately diagnose errors.
ExprResult Parser::ParseReflectOperand(SourceLocation OpLoc)
{
>>>>>>> 34036193
  CXXScopeSpec SS;
  ParseOptionalCXXScopeSpecifier(SS, nullptr, /*EnteringContext=*/false);

  // If the next token is an identifier, try to resolve that. This will likely
  // match most uses of the reflection operator, but there are some cases
  // of id-expressions and type-ids that must be handled separately.
  if (!SS.isInvalid() && Tok.is(tok::identifier)) {
    SourceLocation IdLoc = Tok.getLocation();
    IdentifierInfo *II = Tok.getIdentifierInfo();
    ExprResult Expr = Actions.ActOnCXXReflectExpr(OpLoc, SS, II, IdLoc);
    if (!Expr.isInvalid()) {
      ConsumeToken();
      return Expr;
    }
  }

  // Determine if the operand is actually a type-id.
  if (isCXXTypeId(TypeIdAsTemplateArgument)) {
    DeclSpec DS(AttrFactory);
    ParseSpecifierQualifierList(DS);
    Declarator D(DS, Declarator::TypeNameContext);
    ParseDeclarator(D);
    return Actions.ActOnCXXReflectExpr(OpLoc, D);
  }

  // If not that, then this could be an id-expression. Try parsing this.
  Token Replacement;
  ExprResult Id = tryParseCXXIdExpression(SS, true, Replacement);
  if (!Id.isInvalid())
    return Actions.ActOnCXXReflectExpr(OpLoc, Id.get());

  return ExprError();
}

/// \brief Parse a reflect expression.
///
/// \verbatim
///   primary-expression:
///     '$' id-expression
///     '$' type-id
///     '$' nested-name-specifier[opt] namespace-name
/// \endverbatim
// TODO: Consider adding specifiers? $static? $private?
ExprResult Parser::ParseReflectExpression() {
  assert(Tok.is(tok::dollar));
  SourceLocation OpLoc = ConsumeToken();
  return ParseReflectOperand(OpLoc);
}

/// \brief Parse a \c reflexpr expression.
///
/// \verbatim
///   primary-expression:
<<<<<<< HEAD
///      'reflexpr' '(' id-expression ')'
///      'reflexpr' '(' type-id ')'
///      'reflexpr' '(' nested-name-specifier[opt] namespace-name ')'
/// \endverbatim
=======
///      'reflexpr' '(' reflection-id ')'
///
///   reflection-id:
///      id-expression
///      type-id
///      nested-name-specifier[opt] namespace-name
>>>>>>> 34036193
ExprResult Parser::ParseReflexprExpression() {
  assert(Tok.is(tok::kw_reflexpr));
  SourceLocation KeyLoc = ConsumeToken();

  BalancedDelimiterTracker T(*this, tok::l_paren);
  if (T.expectAndConsume(diag::err_expected_lparen_after, "reflexpr"))
    return ExprError();
  ExprResult Result = ParseReflectOperand(KeyLoc);
  T.consumeClose();
  if (!Result.isInvalid())
    Result = Actions.ActOnCXXReflexprExpr(Result.get(), T.getOpenLocation(),
                                          T.getCloseLocation());
  return Result;
}

<<<<<<< HEAD
/// \brief Parse a \c declname expression.
///
/// \verbatim
///   unary-expression:
///      'declname' '(' constant-expression ')'
/// \endverbatim
ExprResult Parser::ParseDeclnameExpression() {
=======
/// \brief Parse a declname-id
///
///   unqualified-id:
///      'declname' '(' id-concatenation-seq ')'
///
///   id-concatenation-seq:
///       constant-expression
///       id-concatenation-seq constant-expression
///
/// Returns true if parsing or semantic analysis fail.
bool Parser::ParseDeclnameId(UnqualifiedId& Result) {
>>>>>>> 34036193
  assert(Tok.is(tok::kw_declname));
  SourceLocation KeyLoc = ConsumeToken();

  BalancedDelimiterTracker T(*this, tok::l_paren);
  if (T.expectAndConsume(diag::err_expected_lparen_after, "declname"))
    return true;
  SmallVector<Expr *, 4> Parts;
  while (Tok.isNot(tok::r_paren)) {
    ExprResult Result = ParseConstantExpression();
    if (Result.isInvalid())
      return true;
    Parts.push_back(Result.get());
  }
  if (T.consumeClose())
    return true;

  return Actions.BuildDeclnameId(Parts, Result, KeyLoc, 
                                 T.getOpenLocation(), T.getCloseLocation());
}

/// Parse a has-name expression:
///
///   hasname-expression:
///     'hasname' '(' reflection-expression ',' unqualified-id ')'
///
/// \todo Support qualified-ids in that space?
ExprResult Parser::ParseHasNameExpression() {
  assert(Tok.is(tok::kw_hasname) && "Expected hasname token");
  SourceLocation KeyLoc = ConsumeToken();

  BalancedDelimiterTracker T(*this, tok::l_paren);
  if (T.expectAndConsume(diag::err_expected_lparen_after, "declname"))
    return ExprError();
<<<<<<< HEAD
  ExprResult Result = ParseConstantExpression();
  T.consumeClose();
  if (!Result.isInvalid())
    Result = Actions.ActOnDeclnameExpression(
        Result.get(), KeyLoc, T.getOpenLocation(), T.getCloseLocation());
  return Result;
=======
  
  ExprResult E = ParseConstantExpression();
  if (E.isInvalid())
    return ExprError();
  ExpectAndConsume(tok::comma);
  CXXScopeSpec SS;
  ParsedType PT;
  SourceLocation TempLoc;
  UnqualifiedId I;
  if (ParseUnqualifiedId(SS, false, true, true, false, PT, TempLoc, I))
    return ExprError();
  if (T.consumeClose())
    return ExprError();

  return Actions.ActOnHasNameExpr(KeyLoc, E.get(), I, T.getCloseLocation());
>>>>>>> 34036193
}

/// Parse a reflection type specifier.
///
/// \verbatim
///   reflection-type-specifier
///     'typename' '(' constant-expression ')'
/// \endverbatim
///
/// The constant expression must be a reflection of a type.
TypeResult Parser::ParseTypeReflectionSpecifier(SourceLocation TypenameLoc,
                                                SourceLocation &EndLoc) {
  BalancedDelimiterTracker T(*this, tok::l_paren);
  if (T.expectAndConsume(diag::err_expected_lparen_after, "reflexpr"))
    return TypeResult(true);
  ExprResult Result = ParseConstantExpression();
  if (!T.consumeClose()) {
    EndLoc = T.getCloseLocation();
    if (!Result.isInvalid())
      return Actions.ActOnTypeReflectionSpecifier(TypenameLoc, Result.get());
  }
  return TypeResult(true);
}

static ReflectionTrait ReflectionTraitKind(tok::TokenKind kind) {
  switch (kind) {
  default:
    llvm_unreachable("Not a known type trait");
#define REFLECTION_TRAIT_1(Spelling, K)                                        \
  case tok::kw_##Spelling:                                                     \
    return URT_##K;
#define REFLECTION_TRAIT_2(Spelling, K)                                        \
  case tok::kw_##Spelling:                                                     \
    return BRT_##K;
#include "clang/Basic/TokenKinds.def"
  }
}

static unsigned ReflectionTraitArity(tok::TokenKind kind) {
  switch (kind) {
  default:
    llvm_unreachable("Not a known type trait");
#define REFLECTION_TRAIT(N, Spelling, K)                                       \
  case tok::kw_##Spelling:                                                     \
    return N;
#include "clang/Basic/TokenKinds.def"
  }
}

/// \brief Parse a reflection trait.
///
/// \verbatim
///   primary-expression:
///     unary-reflection-trait '(' expression ')'
///     binary-reflection-trait '(' expression ',' expression ')'
///
///   unary-reflection-trait:
///     '__reflect_name'
///     '__reflect_qualified_name'
///     '__reflect_type'
///     '__reflect_traits'
///     '__reflect_specifiers'
///     '__reflect_pointer'
///     '__reflect_value'
///     '__reflect_num_parameters'
///     '__reflect_declaration_context'
///     '__reflect_lexical_context'
///     '__reflect_num_members'
///
///   binary-reflection-trait:
///     '__reflect_parameter'
///     '__reflect_member'
///     '__modify_access'
///     '__modify_virtual'
/// \endverbatim
ExprResult Parser::ParseReflectionTrait() {
  tok::TokenKind Kind = Tok.getKind();
  SourceLocation Loc = ConsumeToken();

  // Parse any number of arguments in parens.
  BalancedDelimiterTracker Parens(*this, tok::l_paren);
  if (Parens.expectAndConsume())
    return ExprError();
  SmallVector<Expr *, 2> Args;
  do {
    ExprResult Expr = ParseConstantExpression();
    if (Expr.isInvalid()) {
      Parens.skipToEnd();
      return ExprError();
    }
    Args.push_back(Expr.get());
  } while (TryConsumeToken(tok::comma));
  if (Parens.consumeClose())
    return ExprError();
  SourceLocation EndLoc = Parens.getCloseLocation();

  // Make sure that the number of arguments matches the arity of trait.
  unsigned Arity = ReflectionTraitArity(Kind);
  if (Args.size() != Arity) {
    Diag(EndLoc, diag::err_type_trait_arity)
        << Arity << 0 << (Arity > 1) << (int)Args.size() << SourceRange(Loc);
    return ExprError();
  }

  ReflectionTrait Trait = ReflectionTraitKind(Kind);
  return Actions.ActOnReflectionTrait(Loc, Trait, Args, EndLoc);
}

/// \brief Replace the current identifier token (and possibly the C++ scope
/// specifier that precedes it) with a C++ metaclass-name annotation token.
///
/// \param SS         If non-null, the C++ scope specifier that qualifies the
///                   metaclass-name and was extracted from the preceding scope
///                   annotation token.
/// \param Metaclass  The C++ metaclass declaration that corresponds to the
///                   metaclass-name.
void Parser::AnnotateMetaclassName(CXXScopeSpec *SS, Decl *Metaclass) {
  assert(getLangOpts().Reflection &&
         "Can only annotate metaclass-names when C++ reflection is enabled");
  assert(Tok.is(tok::identifier));

  // Replace the current token with an annotation token.
  Tok.setKind(tok::annot_metaclass);
  Tok.setAnnotationValue(Metaclass);
  Tok.setAnnotationEndLoc(Tok.getLocation());
  if (SS && SS->isNotEmpty()) // C++ qualified metaclass-name.
    Tok.setLocation(SS->getBeginLoc());

  // Update any cached tokens.
  PP.AnnotateCachedTokens(Tok);
}

/// Parse a C++ metaclass definition.
///
/// \verbatim
///   metaclass-name:
///     identifier
///
///   metaclass-definition:
///     metaclass-head '{' member-specification[opt] '}'
///
///   metaclass-head:
///     '$class' metaclass-name metaclass-base-clause[opt]
/// \endverbatim
Parser::DeclGroupPtrTy Parser::ParseMetaclassDefinition() {
  assert(Tok.is(tok::dollar));
  SourceLocation DLoc = ConsumeToken();
  // For now, pretend we are defining a class that was declared with the
  // 'struct' class-key.
  DeclSpec::TST TagType = DeclSpec::TST_struct;
  assert(Tok.is(tok::kw_class)); // TODO: Support for '$struct' and '$union'?
  ConsumeToken();

  // TODO: Parse attributes?
  ParsedAttributesWithRange attrs(AttrFactory);
  SourceLocation AttrFixItLoc = Tok.getLocation();

  // Parse the metaclass name.
  assert(Tok.is(tok::identifier));
  IdentifierInfo *II = Tok.getIdentifierInfo();
  SourceLocation IdLoc = ConsumeToken();

  if (Tok.isNot(tok::colon) && Tok.isNot(tok::l_brace)) {
    Diag(Tok, diag::err_expected_either) << tok::colon << tok::l_brace;
    return nullptr;
  }

  Decl *Metaclass = Actions.ActOnMetaclass(getCurScope(), DLoc, IdLoc, II);
  CXXRecordDecl *MetaclassDef = nullptr;

  // Enter a scope for the metaclass.
  ParseScope MetaclassScope(this, Scope::DeclScope);

  Actions.ActOnMetaclassStartDefinition(getCurScope(), Metaclass, MetaclassDef);

  PrettyDeclStackTraceEntry CrashInfo(Actions, Metaclass, DLoc,
                                      "parsing metaclass body");

  // Parse the body of the metaclass.
  ParseCXXMemberSpecification(DLoc, AttrFixItLoc, attrs, TagType, MetaclassDef);

  if (MetaclassDef->isInvalidDecl()) {
    Actions.ActOnMetaclassDefinitionError(getCurScope(), Metaclass);
    return nullptr;
  }

  Actions.ActOnMetaclassFinishDefinition(getCurScope(), Metaclass,
                                         MetaclassDef->getBraceRange());

  return Actions.ConvertDeclToDeclGroup(Metaclass);
}

/// Parse a C++ metaclass-base-specifier.
///
/// Note that we only check that the result names a type; semantic analysis will
/// need to verify that the type names a class. The result is either a type or
/// null, depending on whether a type name was found.
///
/// \verbatim
///   metaclass-base-clause:
///     ':' metaclass-base-specifier-list
///
///   metaclass-base-specifier-list:
///     metaclass-base-specifier
///     metaclass-base-specifier ',' metaclass-base-specifier
///
///   metaclass-base-specifier:
///     nested-name-specifier[opt] metaclass-name
/// \endverbatim
TypeResult Parser::ParseMetaclassBaseSpecifier(SourceLocation &BaseLoc,
                                               SourceLocation &EndLocation) {
  // Parse optional nested-name-specifier.
  CXXScopeSpec SS;
  ParseOptionalCXXScopeSpecifier(SS, nullptr, /*EnteringContext=*/false);

  BaseLoc = Tok.getLocation();

  if (Tok.isNot(tok::identifier)) {
    Diag(Tok, diag::err_expected_class_name);
    return true;
  }

  IdentifierInfo *Id = Tok.getIdentifierInfo();
  SourceLocation IdLoc = ConsumeToken();

  // We have an identifier; check whether it is actually is a metaclass.
  IdentifierInfo *CorrectedII = nullptr;
  ParsedType Type =
      Actions.getMetaclassName(*Id, IdLoc, getCurScope(), &SS,
                               /*NonTrivialTypeSourceInfo=*/true, &CorrectedII);

  if (!Type) {
    Diag(IdLoc, diag::err_expected_class_name);
    return true;
  }

  // Consume the identifier.
  EndLocation = IdLoc;

  // Fake up a Declarator to use with ActOnTypeName.
  DeclSpec DS(AttrFactory);
  DS.SetRangeStart(IdLoc);
  DS.SetRangeEnd(EndLocation);
  DS.getTypeSpecScope() = SS;

  const char *PrevSpec = nullptr;
  unsigned DiagID;
  DS.SetTypeSpecType(TST_typename, IdLoc, PrevSpec, DiagID, Type,
                     Actions.getASTContext().getPrintingPolicy());

  Declarator DeclaratorInfo(DS, Declarator::TypeNameContext);
  return Actions.ActOnTypeName(getCurScope(), DeclaratorInfo);
}

/// Parse a constexpr-declaration.
///
/// \verbatim
///   constexpr-declaration:
///     'constexpr' compound-statement
/// \endverbatim
Parser::DeclGroupPtrTy Parser::ParseConstexprDeclaration() {
  assert(getLangOpts().CPlusPlus1z &&
         "Can only parse constexpr declarations in C++1z");
  assert(Tok.is(tok::kw_constexpr));

  SourceLocation ConstexprLoc = ConsumeToken();

  if (!Tok.is(tok::l_brace)) {
    Diag(Tok, diag::err_expected) << tok::l_brace;
    return nullptr;
  }

  unsigned ScopeFlags;
  Decl *D = Actions.ActOnConstexprDecl(getCurScope(), ConstexprLoc, ScopeFlags);

  // Enter a scope for the constexpr declaration body.
  ParseScope BodyScope(this, ScopeFlags);

  Actions.ActOnStartConstexprDecl(getCurScope(), D);

  PrettyDeclStackTraceEntry CrashInfo(Actions, D, ConstexprLoc,
                                      "parsing constexpr declaration body");

  // Parse the body of the constexpr declaration.
  StmtResult Body(ParseCompoundStatementBody());

  if (!Body.isInvalid())
    Actions.ActOnFinishConstexprDecl(getCurScope(), D, Body.get());
  else
    Actions.ActOnConstexprDeclError(getCurScope(), D);

  return Actions.ConvertDeclToDeclGroup(D);
}<|MERGE_RESOLUTION|>--- conflicted
+++ resolved
@@ -18,17 +18,10 @@
 
 using namespace clang;
 
-<<<<<<< HEAD
-ExprResult Parser::ParseReflectOperand(SourceLocation OpLoc) {
-  // TODO: Actually look at the token following the '$'. We should be able
-  // to easily predict the parse.
-
-=======
 /// FIXME: This function is called from several parses. We need to provide more
 /// information in order to appropriately diagnose errors.
 ExprResult Parser::ParseReflectOperand(SourceLocation OpLoc)
 {
->>>>>>> 34036193
   CXXScopeSpec SS;
   ParseOptionalCXXScopeSpecifier(SS, nullptr, /*EnteringContext=*/false);
 
@@ -82,19 +75,12 @@
 ///
 /// \verbatim
 ///   primary-expression:
-<<<<<<< HEAD
-///      'reflexpr' '(' id-expression ')'
-///      'reflexpr' '(' type-id ')'
-///      'reflexpr' '(' nested-name-specifier[opt] namespace-name ')'
-/// \endverbatim
-=======
 ///      'reflexpr' '(' reflection-id ')'
 ///
 ///   reflection-id:
 ///      id-expression
 ///      type-id
 ///      nested-name-specifier[opt] namespace-name
->>>>>>> 34036193
 ExprResult Parser::ParseReflexprExpression() {
   assert(Tok.is(tok::kw_reflexpr));
   SourceLocation KeyLoc = ConsumeToken();
@@ -110,15 +96,6 @@
   return Result;
 }
 
-<<<<<<< HEAD
-/// \brief Parse a \c declname expression.
-///
-/// \verbatim
-///   unary-expression:
-///      'declname' '(' constant-expression ')'
-/// \endverbatim
-ExprResult Parser::ParseDeclnameExpression() {
-=======
 /// \brief Parse a declname-id
 ///
 ///   unqualified-id:
@@ -130,7 +107,6 @@
 ///
 /// Returns true if parsing or semantic analysis fail.
 bool Parser::ParseDeclnameId(UnqualifiedId& Result) {
->>>>>>> 34036193
   assert(Tok.is(tok::kw_declname));
   SourceLocation KeyLoc = ConsumeToken();
 
@@ -164,14 +140,6 @@
   BalancedDelimiterTracker T(*this, tok::l_paren);
   if (T.expectAndConsume(diag::err_expected_lparen_after, "declname"))
     return ExprError();
-<<<<<<< HEAD
-  ExprResult Result = ParseConstantExpression();
-  T.consumeClose();
-  if (!Result.isInvalid())
-    Result = Actions.ActOnDeclnameExpression(
-        Result.get(), KeyLoc, T.getOpenLocation(), T.getCloseLocation());
-  return Result;
-=======
   
   ExprResult E = ParseConstantExpression();
   if (E.isInvalid())
@@ -187,7 +155,6 @@
     return ExprError();
 
   return Actions.ActOnHasNameExpr(KeyLoc, E.get(), I, T.getCloseLocation());
->>>>>>> 34036193
 }
 
 /// Parse a reflection type specifier.
