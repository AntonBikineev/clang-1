--- conflicted
+++ resolved
@@ -9784,7 +9784,11 @@
     }
   }
 
-<<<<<<< HEAD
+  bool VisitCompilerErrorExpr(const CompilerErrorExpr *E) {
+    // Allow the use of __compiler_error within constant expressions.
+    return true;
+  }
+
   // Try adding the injection for future processing.
   bool RegisterInjection(const Expr *E) {
     if (Info.EvalStatus.Injections) {
@@ -9803,11 +9807,6 @@
     default:
       return Success(E->getValue(), E);
     }
-=======
-  bool VisitCompilerErrorExpr(const CompilerErrorExpr *E) {
-    // Allow the use of __compiler_error within constant expressions.
-    return true;
->>>>>>> 3e3f9256
   }
 };
 } // end anonymous namespace
